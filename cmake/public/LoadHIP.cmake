--- conflicted
+++ resolved
@@ -108,19 +108,6 @@
   message("${PACKAGE_NAME} VERSION: ${${PACKAGE_NAME}_VERSION}")
 endmacro()
 
-<<<<<<< HEAD
-message("\n***** Library versions from dpkg *****\n")
-execute_process(COMMAND dpkg -l COMMAND grep rocm-dev COMMAND awk "{print $2 \" VERSION: \" $3}")
-execute_process(COMMAND dpkg -l COMMAND grep rocm-libs COMMAND awk "{print $2 \" VERSION: \" $3}")
-execute_process(COMMAND dpkg -l COMMAND grep hsakmt-roct COMMAND awk "{print $2 \" VERSION: \" $3}")
-execute_process(COMMAND dpkg -l COMMAND grep rocr-dev COMMAND awk "{print $2 \" VERSION: \" $3}")
-execute_process(COMMAND dpkg -l COMMAND grep -w hcc COMMAND awk "{print $2 \" VERSION: \" $3}")
-execute_process(COMMAND dpkg -l COMMAND grep hip_base COMMAND awk "{print $2 \" VERSION: \" $3}")
-execute_process(COMMAND dpkg -l COMMAND grep hip_hcc COMMAND awk "{print $2 \" VERSION: \" $3}")
-
-message("\n***** Library versions from cmake find_package *****\n")
-=======
->>>>>>> 70359755
 # Find the HIP Package
 find_package_and_print_version(HIP 1.0)
 
