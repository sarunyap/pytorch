 # UBSAN triggers when compiling protobuf, so we need to disable it.
set(UBSAN_FLAG "-fsanitize=undefined")

macro(disable_ubsan)
  if (CMAKE_C_FLAGS MATCHES ${UBSAN_FLAG} OR CMAKE_CXX_FLAGS MATCHES ${UBSAN_FLAG})
    set(CAFFE2_UBSAN_ENABLED ON)
    string(REPLACE ${UBSAN_FLAG} "" CMAKE_C_FLAGS ${CMAKE_C_FLAGS})
    string(REPLACE ${UBSAN_FLAG} "" CMAKE_CXX_FLAGS ${CMAKE_CXX_FLAGS})
  endif()
endmacro()

macro(enable_ubsan)
  if (CAFFE2_UBSAN_ENABLED)
    set(CMAKE_C_FLAGS "${UBSAN_FLAG} ${CMAKE_C_FLAGS}")
    set(CMAKE_CXX_FLAGS "${UBSAN_FLAG} ${CMAKE_CXX_FLAGS}")
  endif()
endmacro()

if(NOT BUILD_ATEN_ONLY)
# ---[ Custom Protobuf
if(CAFFE2_CMAKE_BUILDING_WITH_MAIN_REPO)
  disable_ubsan()
  include(${CMAKE_CURRENT_LIST_DIR}/ProtoBuf.cmake)
  enable_ubsan()
endif()
endif()

# ---[ Threads
include(${CMAKE_CURRENT_LIST_DIR}/public/threads.cmake)
if (TARGET Threads::Threads)
  list(APPEND Caffe2_PUBLIC_DEPENDENCY_LIBS Threads::Threads)
else()
  message(FATAL_ERROR
      "Cannot find threading library. Caffe2 requires Threads to compile.")
endif()

# ---[ protobuf
if(CAFFE2_CMAKE_BUILDING_WITH_MAIN_REPO)
  if(USE_LITE_PROTO)
    set(CAFFE2_USE_LITE_PROTO 1)
  endif()
endif()

# ---[ BLAS
if(NOT BUILD_ATEN_MOBILE)
  set(BLAS "MKL" CACHE STRING "Selected BLAS library")
else()
  set(BLAS "Eigen" CACHE STRING "Selected BLAS library")
endif()
set_property(CACHE BLAS PROPERTY STRINGS "Eigen;ATLAS;OpenBLAS;MKL;vecLib")
message(STATUS "The BLAS backend of choice:" ${BLAS})

if(BLAS STREQUAL "Eigen")
  # Eigen is header-only and we do not have any dependent libraries
  set(CAFFE2_USE_EIGEN_FOR_BLAS ON)
elseif(BLAS STREQUAL "ATLAS")
  find_package(Atlas REQUIRED)
  include_directories(SYSTEM ${ATLAS_INCLUDE_DIRS})
  list(APPEND Caffe2_PUBLIC_DEPENDENCY_LIBS ${ATLAS_LIBRARIES})
  list(APPEND Caffe2_PUBLIC_DEPENDENCY_LIBS cblas)
elseif(BLAS STREQUAL "OpenBLAS")
  find_package(OpenBLAS REQUIRED)
  include_directories(SYSTEM ${OpenBLAS_INCLUDE_DIR})
  list(APPEND Caffe2_PUBLIC_DEPENDENCY_LIBS ${OpenBLAS_LIB})
elseif(BLAS STREQUAL "MKL")
  if(BLAS_SET_BY_USER)
    find_package(MKL REQUIRED)
  else()
    find_package(MKL QUIET)
  endif()
  include(${CMAKE_CURRENT_LIST_DIR}/public/mkl.cmake)
  if(MKL_FOUND)
    include_directories(SYSTEM ${MKL_INCLUDE_DIR})
    list(APPEND Caffe2_PUBLIC_DEPENDENCY_LIBS caffe2::mkl)
  else()
    message(WARNING "MKL could not be found. Defaulting to Eigen")
    set(BLAS "Eigen" CACHE STRING "Selected BLAS library")
    set(CAFFE2_USE_EIGEN_FOR_BLAS ON)
  endif()
elseif(BLAS STREQUAL "vecLib")
  find_package(vecLib REQUIRED)
  include_directories(SYSTEM ${vecLib_INCLUDE_DIR})
  list(APPEND Caffe2_PUBLIC_DEPENDENCY_LIBS ${vecLib_LINKER_LIBS})
else()
  message(FATAL_ERROR "Unrecognized blas option:" ${BLAS})
endif()

# Directory where NNPACK and cpuinfo will download and build all dependencies
set(CONFU_DEPENDENCIES_SOURCE_DIR ${PROJECT_BINARY_DIR}/confu-srcs
  CACHE PATH "Confu-style dependencies source directory")
set(CONFU_DEPENDENCIES_BINARY_DIR ${PROJECT_BINARY_DIR}/confu-deps
  CACHE PATH "Confu-style dependencies binary directory")

# ---[ NNPACK
if(USE_NNPACK)
  include(${CMAKE_CURRENT_LIST_DIR}/External/nnpack.cmake)
  if(NNPACK_FOUND)
    if(TARGET nnpack)
      # ---[ NNPACK is being built together with Caffe2: explicitly specify dependency
      list(APPEND Caffe2_DEPENDENCY_LIBS nnpack)
    else()
      include_directories(SYSTEM ${NNPACK_INCLUDE_DIRS})
      list(APPEND Caffe2_DEPENDENCY_LIBS ${NNPACK_LIBRARIES})
    endif()
  else()
    message(WARNING "Not compiling with NNPACK. Suppress this warning with -DUSE_NNPACK=OFF")
    caffe2_update_option(USE_NNPACK OFF)
  endif()
endif()

# ---[ Caffe2 uses cpuinfo library in the thread pool
if (NOT TARGET cpuinfo)
  if (NOT DEFINED CPUINFO_SOURCE_DIR)
    set(CPUINFO_SOURCE_DIR "${CMAKE_CURRENT_LIST_DIR}/../third_party/cpuinfo" CACHE STRING "cpuinfo source directory")
  endif()

  set(CPUINFO_BUILD_TOOLS OFF CACHE BOOL "")
  set(CPUINFO_BUILD_UNIT_TESTS OFF CACHE BOOL "")
  set(CPUINFO_BUILD_MOCK_TESTS OFF CACHE BOOL "")
  set(CPUINFO_BUILD_BENCHMARKS OFF CACHE BOOL "")
  set(CPUINFO_LIBRARY_TYPE "static" CACHE STRING "")
  if(MSVC)
    if (CAFFE2_USE_MSVC_STATIC_RUNTIME)
      set(CPUINFO_RUNTIME_TYPE "static" CACHE STRING "")
    else()
      set(CPUINFO_RUNTIME_TYPE "shared" CACHE STRING "")
    endif()
  endif()
  add_subdirectory(
    "${CPUINFO_SOURCE_DIR}"
    "${CONFU_DEPENDENCIES_BINARY_DIR}/cpuinfo")
  # We build static version of cpuinfo but link
  # them into a shared library for Caffe2, so they need PIC.
  set_property(TARGET cpuinfo PROPERTY POSITION_INDEPENDENT_CODE ON)
endif()
list(APPEND Caffe2_DEPENDENCY_LIBS cpuinfo)

# ---[ gflags
if(USE_GFLAGS)
  include(${CMAKE_CURRENT_LIST_DIR}/public/gflags.cmake)
  if (NOT TARGET gflags)
    message(WARNING
        "gflags is not found. Caffe2 will build without gflags support but "
        "it is strongly recommended that you install gflags. Suppress this "
        "warning with -DUSE_GFLAGS=OFF")
    caffe2_update_option(USE_GFLAGS OFF)
  endif()
endif()

# ---[ Google-glog
if(USE_GLOG)
  include(${CMAKE_CURRENT_LIST_DIR}/public/glog.cmake)
  if (TARGET glog::glog)
    set(CAFFE2_USE_GOOGLE_GLOG 1)
    include_directories(SYSTEM ${GLOG_INCLUDE_DIR})
    list(APPEND Caffe2_PUBLIC_DEPENDENCY_LIBS glog::glog)
  else()
    message(WARNING
        "glog is not found. Caffe2 will build without glog support but it is "
        "strongly recommended that you install glog. Suppress this warning "
        "with -DUSE_GLOG=OFF")
    caffe2_update_option(USE_GLOG OFF)
  endif()
endif()


# ---[ Googletest and benchmark
if(BUILD_TEST)
  # Preserve build options.
  set(TEMP_BUILD_SHARED_LIBS ${BUILD_SHARED_LIBS})

  # We will build gtest as static libs and embed it directly into the binary.
  set(BUILD_SHARED_LIBS OFF CACHE BOOL "Build shared libs" FORCE)

  # For gtest, we will simply embed it into our test binaries, so we won't
  # need to install it.
  set(BUILD_GTEST ON CACHE BOOL "Build gtest" FORCE)
  set(INSTALL_GTEST OFF CACHE BOOL "Install gtest." FORCE)
  # We currently don't need gmock right now.
  set(BUILD_GMOCK OFF CACHE BOOL "Build gmock." FORCE)
  # For Windows, we will check the runtime used is correctly passed in.
  if (NOT CAFFE2_USE_MSVC_STATIC_RUNTIME)
      set(gtest_force_shared_crt ON CACHE BOOL "force shared crt on gtest" FORCE)
  endif()
  add_subdirectory(${CMAKE_CURRENT_LIST_DIR}/../third_party/googletest)
  include_directories(SYSTEM ${CMAKE_CURRENT_LIST_DIR}/../third_party/googletest/googletest/include)

  # We will not need to test benchmark lib itself.
  set(BENCHMARK_ENABLE_TESTING OFF CACHE BOOL "Disable benchmark testing as we don't need it.")
  # We will not need to install benchmark since we link it statically.
  set(BENCHMARK_ENABLE_INSTALL OFF CACHE BOOL "Disable benchmark install to avoid overwriting vendor install.")
  add_subdirectory(${CMAKE_CURRENT_LIST_DIR}/../third_party/benchmark)
  include_directories(${CMAKE_CURRENT_LIST_DIR}/../third_party/benchmark/include)

  # Recover build options.
  set(BUILD_SHARED_LIBS ${TEMP_BUILD_SHARED_LIBS} CACHE BOOL "Build shared libs" FORCE)
endif()

# ---[ LMDB
if(USE_LMDB)
  find_package(LMDB)
  if(LMDB_FOUND)
    include_directories(SYSTEM ${LMDB_INCLUDE_DIR})
    list(APPEND Caffe2_DEPENDENCY_LIBS ${LMDB_LIBRARIES})
  else()
    message(WARNING "Not compiling with LMDB. Suppress this warning with -DUSE_LMDB=OFF")
    caffe2_update_option(USE_LMDB OFF)
  endif()
endif()

if (USE_OPENCL)
  message(INFO "USING OPENCL")
  find_package(OpenCL REQUIRED)
  include_directories(SYSTEM ${OpenCL_INCLUDE_DIRS})
  include_directories(${CMAKE_CURRENT_LIST_DIR}/../caffe2/contrib/opencl)
  list(APPEND Caffe2_DEPENDENCY_LIBS ${OpenCL_LIBRARIES})
endif()

# ---[ LevelDB
# ---[ Snappy
if(USE_LEVELDB)
  find_package(LevelDB)
  find_package(Snappy)
  if(LEVELDB_FOUND AND SNAPPY_FOUND)
    include_directories(SYSTEM ${LevelDB_INCLUDE})
    list(APPEND Caffe2_DEPENDENCY_LIBS ${LevelDB_LIBRARIES})
    include_directories(SYSTEM ${Snappy_INCLUDE_DIR})
    list(APPEND Caffe2_DEPENDENCY_LIBS ${Snappy_LIBRARIES})
  else()
    message(WARNING "Not compiling with LevelDB. Suppress this warning with -DUSE_LEVELDB=OFF")
    caffe2_update_option(USE_LEVELDB OFF)
  endif()
endif()

# ---[ NUMA
if(USE_NUMA)
  if(NOT ${CMAKE_SYSTEM_NAME} STREQUAL "Linux")
    message(WARNING "NUMA is currently only supported under Linux.")
    caffe2_update_option(USE_NUMA OFF)
  else()
    find_package(Numa)
    if(NUMA_FOUND)
      include_directories(SYSTEM ${Numa_INCLUDE_DIR})
      list(APPEND Caffe2_DEPENDENCY_LIBS ${Numa_LIBRARIES})
    else()
      message(WARNING "Not compiling with NUMA. Suppress this warning with -DUSE_NUMA=OFF")
      caffe2_update_option(USE_NUMA OFF)
    endif()
  endif()
endif()

# ---[ ZMQ
if(USE_ZMQ)
  find_package(ZMQ)
  if(ZMQ_FOUND)
    include_directories(SYSTEM ${ZMQ_INCLUDE_DIR})
    list(APPEND Caffe2_DEPENDENCY_LIBS ${ZMQ_LIBRARIES})
  else()
    message(WARNING "Not compiling with ZMQ. Suppress this warning with -DUSE_ZMQ=OFF")
    caffe2_update_option(USE_ZMQ OFF)
  endif()
endif()

# ---[ Redis
if(USE_REDIS)
  find_package(Hiredis)
  if(HIREDIS_FOUND)
    include_directories(SYSTEM ${Hiredis_INCLUDE})
    list(APPEND Caffe2_DEPENDENCY_LIBS ${Hiredis_LIBRARIES})
  else()
    message(WARNING "Not compiling with Redis. Suppress this warning with -DUSE_REDIS=OFF")
    caffe2_update_option(USE_REDIS OFF)
  endif()
endif()


# ---[ OpenCV
if(USE_OPENCV)
  # OpenCV 3
  find_package(OpenCV 3 QUIET COMPONENTS core highgui imgproc imgcodecs videoio video)
  if(NOT OpenCV_FOUND)
    # OpenCV 2
    find_package(OpenCV QUIET COMPONENTS core highgui imgproc)
  endif()
  if(OpenCV_FOUND)
    include_directories(SYSTEM ${OpenCV_INCLUDE_DIRS})
    list(APPEND Caffe2_DEPENDENCY_LIBS ${OpenCV_LIBS})
    message(STATUS "OpenCV found (${OpenCV_CONFIG_PATH})")
  else()
    message(WARNING "Not compiling with OpenCV. Suppress this warning with -DUSE_OPENCV=OFF")
    caffe2_update_option(USE_OPENCV OFF)
  endif()
endif()

# ---[ FFMPEG
if(USE_FFMPEG)
  find_package(FFmpeg REQUIRED)
  if (FFMPEG_FOUND)
    message("Found FFMPEG/LibAV libraries")
    include_directories(SYSTEM ${FFMPEG_INCLUDE_DIR})
    list(APPEND Caffe2_DEPENDENCY_LIBS ${FFMPEG_LIBRARIES})
  else ()
    message("Not compiling with FFmpeg. Suppress this warning with -DUSE_FFMPEG=OFF")
    caffe2_update_option(USE_FFMPEG OFF)
  endif ()
endif()

# ---[ Caffe2 depends on FP16 library for half-precision conversions
if (NOT TARGET fp16)
  if (NOT DEFINED FP16_SOURCE_DIR)
    set(FP16_SOURCE_DIR "${CMAKE_CURRENT_LIST_DIR}/../third_party/FP16" CACHE STRING "FP16 source directory")
  endif()

  set(FP16_BUILD_TESTS OFF CACHE BOOL "")
  set(FP16_BUILD_BENCHMARKS OFF CACHE BOOL "")
  add_subdirectory(
    "${FP16_SOURCE_DIR}"
    "${CONFU_DEPENDENCIES_BINARY_DIR}/FP16")
endif()
list(APPEND Caffe2_DEPENDENCY_LIBS fp16)

# ---[ EIGEN
# Due to license considerations, we will only use the MPL2 parts of Eigen.
set(EIGEN_MPL2_ONLY 1)
if (USE_SYSTEM_EIGEN_INSTALL)
  find_package(Eigen3)
  if(EIGEN3_FOUND)
    message(STATUS "Found system Eigen at " ${EIGEN3_INCLUDE_DIR})
  else()
    message(STATUS "Did not find system Eigen. Using third party subdirectory.")
    set(EIGEN3_INCLUDE_DIR ${CMAKE_CURRENT_LIST_DIR}/../third_party/eigen)
    caffe2_update_option(USE_SYSTEM_EIGEN_INSTALL OFF)
  endif()
else()
  message(STATUS "Using third party subdirectory Eigen.")
  set(EIGEN3_INCLUDE_DIR ${CMAKE_CURRENT_LIST_DIR}/../third_party/eigen)
endif()
include_directories(SYSTEM ${EIGEN3_INCLUDE_DIR})

# ---[ Python + Numpy
if(BUILD_PYTHON)
  # If not given a Python installation, then use the current active Python
  if(NOT DEFINED PYTHON_EXECUTABLE)
    execute_process(
      COMMAND "which" "python" RESULT_VARIABLE _exitcode OUTPUT_VARIABLE _py_exe)
    if(${_exitcode} EQUAL 0)
      if (NOT MSVC)
        string(STRIP ${_py_exe} PYTHON_EXECUTABLE)
      endif()
      message(STATUS "Setting Python to ${PYTHON_EXECUTABLE}")
    endif()
  endif()

  # Check that Python works
  if(DEFINED PYTHON_EXECUTABLE)
    execute_process(
        COMMAND "${PYTHON_EXECUTABLE}" "--version"
        RESULT_VARIABLE _exitcode)
    if(NOT ${_exitcode} EQUAL 0)
      message(FATAL_ERROR "The Python executable ${PYTHON_EXECUTABLE} cannot be run. Make sure that it is an absolute path.")
    endif()
  endif()

  # Seed PYTHON_INCLUDE_DIR and PYTHON_LIBRARY to be consistent with the
  # executable that we already found (if we didn't actually find an executable
  # then these will just use "python", but at least they'll be consistent with
  # each other).
  if(NOT DEFINED PYTHON_INCLUDE_DIR)
    # distutils.sysconfig, if it's installed, is more accurate than sysconfig,
    # which sometimes outputs directories that do not exist
    pycmd_no_exit(_py_inc _exitcode "from distutils import sysconfig; print(sysconfig.get_python_inc())")
    if("${_exitcode}" EQUAL 0 AND IS_DIRECTORY "${_py_inc}")
      SET(PYTHON_INCLUDE_DIR "${_py_inc}")
      message(STATUS "Setting Python's include dir to ${_py_inc} from distutils.sysconfig")
    else()
      pycmd_no_exit(_py_inc _exitcode "from sysconfig import get_paths; print(get_paths()['include'])")
      if("${_exitcode}" EQUAL 0 AND IS_DIRECTORY "${_py_inc}")
        SET(PYTHON_INCLUDE_DIR "${_py_inc}")
        message(STATUS "Setting Python's include dir to ${_py_inc} from sysconfig")
      endif()
    endif()
  endif(NOT DEFINED PYTHON_INCLUDE_DIR)

  if(NOT DEFINED PYTHON_LIBRARY)
    pycmd_no_exit(_py_lib _exitcode "from sysconfig import get_paths; print(get_paths()['stdlib'])")
    if("${_exitcode}" EQUAL 0 AND EXISTS "${_py_lib}" AND EXISTS "${_py_lib}")
      SET(PYTHON_LIBRARY "${_py_lib}")
      if (MSVC)
        STRING(REPLACE "Lib" "libs" _py_static_lib ${_py_lib})
        link_directories(${_py_static_lib})
      endif()
      message(STATUS "Setting Python's library to ${PYTHON_LIBRARY}")
    endif()
  endif(NOT DEFINED PYTHON_LIBRARY)

  # These should fill in the rest of the variables, like versions, but resepct
  # the variables we set above
  set(Python_ADDITIONAL_VERSIONS 3.7 3.6 3.5 2.8 2.7 2.6)
  find_package(PythonInterp 2.7)
  find_package(PythonLibs 2.7)
  find_package(NumPy)
  if(PYTHONINTERP_FOUND AND PYTHONLIBS_FOUND)
    include_directories(SYSTEM ${PYTHON_INCLUDE_DIR})
    caffe2_update_option(USE_NUMPY OFF)
    if(NUMPY_FOUND)
      caffe2_update_option(USE_NUMPY ON)
      include_directories(SYSTEM ${NUMPY_INCLUDE_DIR})
    endif()
    # Observers are required in the python build
    caffe2_update_option(USE_OBSERVERS ON)
  else()
    message(WARNING "Python dependencies not met. Not compiling with python. Suppress this warning with -DBUILD_PYTHON=OFF")
    caffe2_update_option(BUILD_PYTHON OFF)
  endif()
endif()

# ---[ pybind11
find_package(pybind11 CONFIG)
if((DEFINED pybind11_DIR) AND pybind11_DIR)
  get_target_property(pybind11_INCLUDE_DIRS pybind11::pybind11 INTERFACE_INCLUDE_DIRECTORIES)
else()
  find_package(pybind11)
endif()

if(pybind11_FOUND)
    message(STATUS "System pybind11 found")
    message(STATUS "pybind11l include dirs: " ${pybind11_INCLUDE_DIRS})
    include_directories(SYSTEM ${pybind11_INCLUDE_DIRS})
else()
    message(STATUS "Using third_party/pybind11.")
    include_directories(SYSTEM ${CMAKE_CURRENT_LIST_DIR}/../third_party/pybind11/include)
endif()

# ---[ MPI
if(USE_MPI)
  find_package(MPI)
  if(MPI_CXX_FOUND)
    message(STATUS "MPI support found")
    message(STATUS "MPI compile flags: " ${MPI_CXX_COMPILE_FLAGS})
    message(STATUS "MPI include path: " ${MPI_CXX_INCLUDE_PATH})
    message(STATUS "MPI LINK flags path: " ${MPI_CXX_LINK_FLAGS})
    message(STATUS "MPI libraries: " ${MPI_CXX_LIBRARIES})
    include_directories(SYSTEM ${MPI_CXX_INCLUDE_PATH})
    list(APPEND Caffe2_DEPENDENCY_LIBS ${MPI_CXX_LIBRARIES})
    set(CMAKE_EXE_LINKER_FLAGS ${MPI_CXX_LINK_FLAGS})
    find_program(OMPI_INFO
      NAMES ompi_info
      HINTS ${MPI_CXX_LIBRARIES}/../bin)
    if(OMPI_INFO)
      execute_process(COMMAND ${OMPI_INFO}
                      OUTPUT_VARIABLE _output)
      if(_output MATCHES "smcuda")
        message(STATUS "Found OpenMPI with CUDA support built.")
      else()
        message(WARNING "OpenMPI found, but it is not built with CUDA support.")
        set(CAFFE2_FORCE_FALLBACK_CUDA_MPI 1)
      endif()
    endif()
  else()
    message(WARNING "Not compiling with MPI. Suppress this warning with -DUSE_MPI=OFF")
    caffe2_update_option(USE_MPI OFF)
  endif()
endif()

# ---[ OpenMP
if(USE_OPENMP)
  find_package(OpenMP)
  if(OPENMP_FOUND)
    message(STATUS "Adding " ${OpenMP_CXX_FLAGS})
    set(CMAKE_C_FLAGS "${CMAKE_C_FLAGS} ${OpenMP_C_FLAGS}")
    set(CMAKE_CXX_FLAGS "${CMAKE_CXX_FLAGS} ${OpenMP_CXX_FLAGS}")
    set(CMAKE_EXE_LINKER_FLAGS "${CMAKE_EXE_LINKER_FLAGS} ${OpenMP_EXE_LINKER_FLAGS}")
  else()
    message(WARNING "Not compiling with OpenMP. Suppress this warning with -DUSE_OPENMP=OFF")
    caffe2_update_option(USE_OPENMP OFF)
  endif()
endif()


# ---[ Android specific ones
if(ANDROID)
  list(APPEND Caffe2_DEPENDENCY_LIBS log)
endif()

# ---[ CUDA
if(USE_CUDA)
  # public/*.cmake uses CAFFE2_USE_*
  set(CAFFE2_USE_CUDA ${USE_CUDA})
  set(CAFFE2_USE_CUDNN ${USE_CUDNN})
  set(CAFFE2_USE_NVRTC ${USE_NVRTC})
  set(CAFFE2_USE_TENSORRT ${USE_TENSORRT})
  include(${CMAKE_CURRENT_LIST_DIR}/public/cuda.cmake)
  if(CAFFE2_USE_CUDA)
    # A helper variable recording the list of Caffe2 dependent libraries
    # caffe2::cudart is dealt with separately, due to CUDA_ADD_LIBRARY
    # design reason (it adds CUDA_LIBRARIES itself).
    set(Caffe2_PUBLIC_CUDA_DEPENDENCY_LIBS caffe2::cufft caffe2::curand)
    if(CAFFE2_USE_NVRTC)
      list(APPEND Caffe2_PUBLIC_CUDA_DEPENDENCY_LIBS caffe2::cuda caffe2::nvrtc)
    else()
      caffe2_update_option(USE_NVRTC OFF)
    endif()
    if(CAFFE2_USE_CUDNN)
      list(APPEND Caffe2_PUBLIC_CUDA_DEPENDENCY_LIBS caffe2::cudnn)
    else()
      caffe2_update_option(USE_CUDNN OFF)
    endif()
    if(CAFFE2_STATIC_LINK_CUDA)
      # When statically linking, this must be the order of the libraries
      LIST(APPEND Caffe2_PUBLIC_CUDA_DEPENDENCY_LIBS
          "${CUDA_TOOLKIT_ROOT_DIR}/lib64/libculibos.a" caffe2::cublas)
    else()
      LIST(APPEND Caffe2_PUBLIC_CUDA_DEPENDENCY_LIBS caffe2::cublas)
    endif()
    if(CAFFE2_USE_TENSORRT)
      list(APPEND Caffe2_PUBLIC_CUDA_DEPENDENCY_LIBS caffe2::tensorrt)
    else()
      caffe2_update_option(USE_TENSORRT OFF)
    endif()
  else()
    message(WARNING
      "Not compiling with CUDA. Suppress this warning with "
      "-DUSE_CUDA=OFF.")
    caffe2_update_option(USE_CUDA OFF)
    caffe2_update_option(USE_CUDNN OFF)
    caffe2_update_option(USE_NVRTC OFF)
    caffe2_update_option(USE_TENSORRT OFF)
    set(CAFFE2_USE_CUDA OFF)
    set(CAFFE2_USE_CUDNN OFF)
    set(CAFFE2_USE_NVRTC OFF)
    set(CAFFE2_USE_TENSORRT OFF)
  endif()
endif()

# ---[ HIP
if(NOT BUILD_ATEN_MOBILE)
  include(${CMAKE_CURRENT_LIST_DIR}/public/LoadHIP.cmake)
  if(PYTORCH_FOUND_HIP)
    message(INFO "Compiling with HIP for AMD.")
    caffe2_update_option(USE_ROCM ON)

    list(APPEND HIP_HIPCC_FLAGS -fPIC)
    list(APPEND HIP_HIPCC_FLAGS -D__HIP_PLATFORM_HCC__=1)
    list(APPEND HIP_HIPCC_FLAGS -DCUDA_HAS_FP16=1)
    list(APPEND HIP_HIPCC_FLAGS -D__HIP_NO_HALF_OPERATORS__=1)
    list(APPEND HIP_HIPCC_FLAGS -D__HIP_NO_HALF_CONVERSIONS__=1)
    list(APPEND HIP_HIPCC_FLAGS -Wno-macro-redefined)
    list(APPEND HIP_HIPCC_FLAGS -Wno-inconsistent-missing-override)
    list(APPEND HIP_HIPCC_FLAGS -Wno-exceptions)
    list(APPEND HIP_HIPCC_FLAGS -Wno-shift-count-negative)
    list(APPEND HIP_HIPCC_FLAGS -Wno-shift-count-overflow)
    list(APPEND HIP_HIPCC_FLAGS -Wno-unused-command-line-argument)
    list(APPEND HIP_HIPCC_FLAGS -Wno-duplicate-decl-specifier)
<<<<<<< HEAD
    
    if(CMAKE_BUILD_TYPE MATCHES Debug)
       list(APPEND HIP_HIPCC_FLAGS -g)
       list(APPEND HIP_HIPCC_FLAGS -O0)
    endif(CMAKE_BUILD_TYPE MATCHES Debug)
=======
>>>>>>> 70359755

    set(Caffe2_HIP_INCLUDES
      ${hip_INCLUDE_DIRS} ${hcc_INCLUDE_DIRS} ${hsa_INCLUDE_DIRS} ${rocrand_INCLUDE_DIRS} ${hiprand_INCLUDE_DIRS} ${rocblas_INCLUDE_DIRS} ${miopen_INCLUDE_DIRS} ${thrust_INCLUDE_DIRS} $<INSTALL_INTERFACE:include> ${Caffe2_HIP_INCLUDES})

    # This is needed for library added by hip_add_library (same for hip_add_executable)
    hip_include_directories(${Caffe2_HIP_INCLUDES})

    set(Caffe2_HIP_DEPENDENCY_LIBS
      ${rocrand_LIBRARIES} ${hiprand_LIBRARIES} ${PYTORCH_HIP_HCC_LIBRARIES} ${PYTORCH_MIOPEN_LIBRARIES})
    # Additional libraries required by PyTorch AMD that aren't used by Caffe2 (not in Caffe2's docker image)
    if(NOT BUILD_ATEN_MOBILE)
      set(Caffe2_HIP_DEPENDENCY_LIBS ${Caffe2_HIP_DEPENDENCY_LIBS} ${hipsparse_LIBRARIES})
    endif()
    # TODO: There is a bug in rocblas's cmake files that exports the wrong targets name in ${rocblas_LIBRARIES}
    list(APPEND Caffe2_HIP_DEPENDENCY_LIBS
      roc::rocblas)

    # TODO: Currently pytorch hipify script uses a feature called
    # "disabled_modules" that effectively ifdef out a file, but
    # without doing extra processing in the callers, which results in
    # some unresolved symbols in the shared lib
    # (libcaffe2_hip.so). Remove this when all disabled_modules are
    # eliminated.
    set(CMAKE_EXE_LINKER_FLAGS "-Wl,--unresolved-symbols=ignore-in-shared-libs ${CMAKE_EXE_LINKER_FLAGS}")
  else()
    caffe2_update_option(USE_ROCM OFF)
  endif()
endif()

# ---[ ROCm
if(USE_ROCM)
 include_directories(SYSTEM ${HIP_PATH}/include)
 include_directories(SYSTEM ${ROCBLAS_PATH}/include)
 include_directories(SYSTEM ${ROCFFT_PATH}/include)
 include_directories(SYSTEM ${HIPSPARSE_PATH}/include)
 include_directories(SYSTEM ${HIPRAND_PATH}/include)
 include_directories(SYSTEM ${ROCRAND_PATH}/include)
 include_directories(SYSTEM ${THRUST_PATH})

 # load HIP cmake module and load platform id
 EXECUTE_PROCESS(COMMAND ${HIP_PATH}/bin/hipconfig -P OUTPUT_VARIABLE PLATFORM)
 EXECUTE_PROCESS(COMMAND ${HIP_PATH}/bin/hipconfig --cpp_config OUTPUT_VARIABLE HIP_CXX_FLAGS)

 # Link with HIPCC https://github.com/ROCm-Developer-Tools/HIP/blob/master/docs/markdown/hip_porting_guide.md#linking-with-hipcc
 # SET(CMAKE_CXX_LINK_EXECUTABLE ${HIP_HIPCC_EXECUTABLE})

 # Show message that we're using ROCm.
 MESSAGE(STATUS "ROCM TRUE:")
 MESSAGE(STATUS "CMAKE_CXX_COMPILER: " ${CMAKE_CXX_COMPILER})
endif()

# ---[ NCCL
if(USE_NCCL)
  if(NOT USE_CUDA)
    message(WARNING
        "Not using CUDA, so disabling NCCL. Suppress this warning with "
        "-DUSE_NCCL=OFF.")
    caffe2_update_option(USE_NCCL OFF)
  elseif(NOT ${CMAKE_SYSTEM_NAME} STREQUAL "Linux")
    message(WARNING "NCCL is currently only supported under Linux.")
    caffe2_update_option(USE_NCCL OFF)
  else()
    include(${CMAKE_CURRENT_LIST_DIR}/External/nccl.cmake)
    list(APPEND Caffe2_CUDA_DEPENDENCY_LIBS __caffe2_nccl)
  endif()
endif()

# ---[ CUB
if(USE_CUDA)
  find_package(CUB)
  if(CUB_FOUND)
    include_directories(SYSTEM ${CUB_INCLUDE_DIRS})
  else()
    include_directories(SYSTEM ${CMAKE_CURRENT_LIST_DIR}/../third_party/cub)
  endif()
endif()

if(USE_GLOO)
  if(NOT ${CMAKE_SYSTEM_NAME} STREQUAL "Linux")
    message(WARNING "Gloo can only be used on Linux.")
    caffe2_update_option(USE_GLOO OFF)
  elseif(NOT CMAKE_SIZEOF_VOID_P EQUAL 8)
    message(WARNING "Gloo can only be used on 64-bit systems.")
    caffe2_update_option(USE_GLOO OFF)
  else()
    set(Gloo_USE_CUDA ${USE_CUDA})
    find_package(Gloo)
    if(Gloo_FOUND)
      include_directories(SYSTEM ${Gloo_INCLUDE_DIRS})
      list(APPEND Caffe2_DEPENDENCY_LIBS gloo)
    else()
      set(GLOO_INSTALL OFF CACHE BOOL "" FORCE)
      set(GLOO_STATIC_OR_SHARED STATIC CACHE STRING "" FORCE)

      # Temporarily override variables to avoid building Gloo tests/benchmarks
      set(__BUILD_TEST ${BUILD_TEST})
      set(__BUILD_BENCHMARK ${BUILD_BENCHMARK})
      set(BUILD_TEST OFF)
      set(BUILD_BENCHMARK OFF)
      add_subdirectory(${CMAKE_CURRENT_LIST_DIR}/../third_party/gloo)
      # Here is a little bit hacky. We have to put PROJECT_BINARY_DIR in front
      # of PROJECT_SOURCE_DIR with/without conda system. The reason is that
      # gloo generates a new config.h in the binary diretory.
      include_directories(BEFORE SYSTEM ${CMAKE_CURRENT_LIST_DIR}/../third_party/gloo)
      include_directories(BEFORE SYSTEM ${PROJECT_BINARY_DIR}/third_party/gloo)
      set(BUILD_TEST ${__BUILD_TEST})
      set(BUILD_BENCHMARK ${__BUILD_BENCHMARK})

      # Add explicit dependency if NCCL is built from third_party.
      # Without dependency, make -jN with N>1 can fail if the NCCL build
      # hasn't finished when CUDA targets are linked.
      if(NCCL_EXTERNAL)
        add_dependencies(gloo_cuda nccl_external)
      endif()
    endif()
    # Pick the right dependency depending on USE_CUDA
    list(APPEND Caffe2_DEPENDENCY_LIBS gloo)
    if(USE_CUDA)
      list(APPEND Caffe2_CUDA_DEPENDENCY_LIBS gloo_cuda)
    endif()
  endif()
endif()

# ---[ profiling
if(USE_PROF)
  find_package(htrace)
  if(htrace_FOUND)
    set(USE_PROF_HTRACE ON)
  else()
    message(WARNING "htrace not found. Caffe2 will build without htrace prof")
  endif()
endif()

if (USE_MOBILE_OPENGL)
  if (ANDROID)
    list(APPEND Caffe2_DEPENDENCY_LIBS EGL GLESv2)
  elseif (IOS)
    message(STATUS "TODO item for adding ios opengl dependency")
  else()
    message(WARNING "mobile opengl is only used in android or ios builds.")
    caffe2_update_option(USE_MOBILE_OPENGL OFF)
  endif()
endif()

# ---[ ARM Compute Library: check compatibility.
if (USE_ACL)
  if (NOT ANDROID)
    message(WARNING "ARM Compute Library is only supported for Android builds.")
    caffe2_update_option(USE_ACL OFF)
  else()
    if (CMAKE_SYSTEM_PROCESSOR MATCHES "^armv")
      # 32-bit ARM (armv7, armv7-a, armv7l, etc)
      set(ACL_ARCH "armv7a")
    elseif (CMAKE_SYSTEM_PROCESSOR MATCHES "^(arm64|aarch64)$")
      # 64-bit ARM
      set(ACL_ARCH "arm64-v8a")
    else()
      message(WARNING "ARM Compute Library is only supported for ARM/ARM64 builds.")
      caffe2_update_option(USE_ACL OFF)
    endif()
  endif()
endif()

# ---[ ARM Compute Library: build the target.
if (USE_ACL)
  list(APPEND ARM_COMPUTE_INCLUDE_DIRS "third_party/ComputeLibrary/")
  list(APPEND ARM_COMPUTE_INCLUDE_DIRS "third_party/ComputeLibrary/include")
  include_directories(SYSTEM ${ARM_COMPUTE_INCLUDE_DIRS})
  string (REPLACE ";" " -I" ANDROID_STL_INCLUDE_FLAGS "-I${ANDROID_STL_INCLUDE_DIRS}")
  set (ARM_COMPUTE_SRC_DIR "${CMAKE_CURRENT_LIST_DIR}/../third_party/ComputeLibrary/")
  set (ARM_COMPUTE_LIB "${CMAKE_CURRENT_BINARY_DIR}/libarm_compute.a")
  set (ARM_COMPUTE_CORE_LIB "${CMAKE_CURRENT_BINARY_DIR}/libarm_compute_core.a")
  set (ARM_COMPUTE_LIBS ${ARM_COMPUTE_LIB} ${ARM_COMPUTE_CORE_LIB})

  add_custom_command(
      OUTPUT ${ARM_COMPUTE_LIBS}
      COMMAND
        /bin/sh -c "export PATH=\"$PATH:$(dirname ${CMAKE_CXX_COMPILER})\" && \
        scons -C \"${ARM_COMPUTE_SRC_DIR}\" -Q \
          examples=no validation_tests=no benchmark_tests=no standalone=yes \
          embed_kernels=yes opencl=no gles_compute=yes \
          os=android arch=${ACL_ARCH} \
          extra_cxx_flags=\"${ANDROID_CXX_FLAGS} ${ANDROID_STL_INCLUDE_FLAGS}\"" &&
        /bin/sh -c "cp ${ARM_COMPUTE_SRC_DIR}/build/libarm_compute-static.a ${CMAKE_CURRENT_BINARY_DIR}/libarm_compute.a" &&
        /bin/sh -c "cp ${ARM_COMPUTE_SRC_DIR}/build/libarm_compute_core-static.a ${CMAKE_CURRENT_BINARY_DIR}/libarm_compute_core.a" &&
        /bin/sh -c "rm -r ${ARM_COMPUTE_SRC_DIR}/build"
      COMMENT "Building ARM compute library" VERBATIM)
  add_custom_target(arm_compute_build ALL DEPENDS ${ARM_COMPUTE_LIBS})

  add_library(arm_compute_core STATIC IMPORTED)
  add_dependencies(arm_compute_core arm_compute_build)
  set_property(TARGET arm_compute_core PROPERTY IMPORTED_LOCATION ${ARM_COMPUTE_CORE_LIB})

  add_library(arm_compute STATIC IMPORTED)
  add_dependencies(arm_compute arm_compute_build)
  set_property(TARGET arm_compute PROPERTY IMPORTED_LOCATION ${ARM_COMPUTE_LIB})

  list(APPEND Caffe2_DEPENDENCY_LIBS arm_compute arm_compute_core)
endif()

if (USE_SNPE AND ANDROID)
  if (SNPE_LOCATION AND SNPE_HEADERS)
    message(STATUS "Using SNPE location specified by -DSNPE_LOCATION: " ${SNPE_LOCATION})
    message(STATUS "Using SNPE headers specified by -DSNPE_HEADERS: " ${SNPE_HEADERS})
    include_directories(SYSTEM ${SNPE_HEADERS})
    add_library(snpe SHARED IMPORTED)
    set_property(TARGET snpe PROPERTY IMPORTED_LOCATION ${SNPE_LOCATION})
    list(APPEND Caffe2_DEPENDENCY_LIBS snpe)
  else()
    caffe2_update_option(USE_SNPE OFF)
  endif()
endif()

if (USE_METAL)
  if (NOT IOS)
    message(WARNING "Metal is only used in ios builds.")
    caffe2_update_option(USE_METAL OFF)
  endif()
endif()

if (USE_NNAPI AND NOT ANDROID)
  message(WARNING "NNApi is only used in android builds.")
  caffe2_update_option(USE_NNAPI OFF)
endif()

if (NOT BUILD_ATEN_MOBILE AND BUILD_CAFFE2_OPS)
  if (CAFFE2_CMAKE_BUILDING_WITH_MAIN_REPO)
    list(APPEND Caffe2_DEPENDENCY_LIBS aten_op_header_gen)
    if (USE_CUDA)
      list(APPEND Caffe2_CUDA_DEPENDENCY_LIBS aten_op_header_gen)
    endif()
    include_directories(${PROJECT_BINARY_DIR}/caffe2/contrib/aten)
  endif()
endif()

if (USE_ZSTD)
  list(APPEND Caffe2_DEPENDENCY_LIBS libzstd_static)
  include_directories(SYSTEM ${CMAKE_CURRENT_LIST_DIR}/../third_party/zstd/lib)
  add_subdirectory(${CMAKE_CURRENT_LIST_DIR}/../third_party/zstd/build/cmake)
  set_property(TARGET libzstd_static PROPERTY POSITION_INDEPENDENT_CODE ON)
endif()

# ---[ Onnx
if(NOT BUILD_ATEN_ONLY)
if (CAFFE2_CMAKE_BUILDING_WITH_MAIN_REPO)
  if(EXISTS "${CAFFE2_CUSTOM_PROTOC_EXECUTABLE}")
    set(ONNX_CUSTOM_PROTOC_EXECUTABLE ${CAFFE2_CUSTOM_PROTOC_EXECUTABLE})
  endif()
  set(TEMP_BUILD_SHARED_LIBS ${BUILD_SHARED_LIBS})
  # We will build onnx as static libs and embed it directly into the binary.
  set(BUILD_SHARED_LIBS OFF)
  if (MSVC AND BUILD_SHARED_LIBS)
    # That also means we want to export all symbols from the shared
    # library we are building
    set(ONNX_BUILD_MAIN_LIB ON)
  endif()
  set(ONNX_USE_MSVC_STATIC_RUNTIME ${CAFFE2_USE_MSVC_STATIC_RUNTIME})
  set(ONNX_USE_LITE_PROTO ${CAFFE2_USE_LITE_PROTO})
  # If linking local protobuf, make sure ONNX has the same protobuf
  # patches as Caffe2 and Caffe proto. This forces some functions to
  # not be inline and instead route back to the statically-linked protobuf.
  if (CAFFE2_LINK_LOCAL_PROTOBUF)
    set(ONNX_PROTO_POST_BUILD_SCRIPT ${PROJECT_SOURCE_DIR}/cmake/ProtoBufPatch.cmake)
  endif()
  # Add op schemas in "ai.onnx.pytorch" domain
  add_subdirectory("${CMAKE_CURRENT_LIST_DIR}/../caffe2/onnx/torch_ops")
  add_subdirectory(${CMAKE_CURRENT_LIST_DIR}/../third_party/onnx)

  include_directories(${ONNX_INCLUDE_DIRS})
  add_definitions(-DONNX_NAMESPACE=${ONNX_NAMESPACE})
  # In mobile build we care about code size, and so we need drop
  # everything (e.g. checker, optimizer) in onnx but the pb definition.
  if (ANDROID OR IOS)
    caffe2_interface_library(onnx_proto onnx_library)
  else()
    caffe2_interface_library(onnx onnx_library)
  endif()
  list(APPEND Caffe2_DEPENDENCY_WHOLE_LINK_LIBS onnx_library)
  list(APPEND Caffe2_DEPENDENCY_LIBS onnxifi_loader)
  # Recover the build shared libs option.
  set(BUILD_SHARED_LIBS ${TEMP_BUILD_SHARED_LIBS})
endif()
endif()

# --[ TensorRT integration with onnx-trt
if (CAFFE2_CMAKE_BUILDING_WITH_MAIN_REPO)
  if (USE_TENSORRT)
    set(CMAKE_CUDA_COMPILER ${CUDA_NVCC_EXECUTABLE})
    add_subdirectory(${CMAKE_CURRENT_LIST_DIR}/../third_party/onnx-tensorrt)
    include_directories("${CMAKE_CURRENT_LIST_DIR}/../third_party/onnx-tensorrt")
    caffe2_interface_library(nvonnxparser_static onnx_trt_library)
    list(APPEND Caffe2_DEPENDENCY_WHOLE_LINK_LIBS onnx_trt_library)
    set(CAFFE2_USE_TRT 1)
  endif()
endif()

# --[ ATen checks
if (NOT BUILD_ATEN_MOBILE)
  set(TORCH_CUDA_ARCH_LIST $ENV{TORCH_CUDA_ARCH_LIST})
  set(TORCH_NVCC_FLAGS $ENV{TORCH_NVCC_FLAGS})

  # RPATH stuff
  # see https://cmake.org/Wiki/CMake_RPATH_handling
  if (APPLE)
    set(CMAKE_MACOSX_RPATH ON)
  endif()
  set(CMAKE_SKIP_BUILD_RPATH  FALSE)
  set(CMAKE_BUILD_WITH_INSTALL_RPATH FALSE)
  set(CMAKE_INSTALL_RPATH "${CMAKE_INSTALL_PREFIX}/lib")
  set(CMAKE_INSTALL_RPATH_USE_LINK_PATH TRUE)
  set(CMAKE_POSITION_INDEPENDENT_CODE TRUE)
  list(FIND CMAKE_PLATFORM_IMPLICIT_LINK_DIRECTORIES "${CMAKE_INSTALL_PREFIX}/lib" isSystemDir)
  if ("${isSystemDir}" STREQUAL "-1")
    set(CMAKE_INSTALL_RPATH "${CMAKE_INSTALL_PREFIX}/lib")
  endif()

  if (NOT MSVC)
    set(CMAKE_CXX_FLAGS "--std=c++11 ${CMAKE_CXX_FLAGS}")
  endif()

  INCLUDE(CheckCXXSourceCompiles)

  # disable some verbose warnings
  IF (MSVC)
    set(CMAKE_CXX_FLAGS "/wd4267 /wd4251 /wd4522 /wd4522 /wd4838 /wd4305 /wd4244 /wd4190 /wd4101 /wd4996 /wd4275 ${CMAKE_CXX_FLAGS}")
  ENDIF()

  # windef.h will define max/min macros if NOMINMAX is not defined
  IF (MSVC)
    add_definitions(/DNOMINMAX)
  ENDIF()

  #Check if certain std functions are supported. Sometimes
  #_GLIBCXX_USE_C99 macro is not defined and some functions are missing.
  CHECK_CXX_SOURCE_COMPILES("
  #include <cmath>
  #include <string>

  int main() {
    int a = std::isinf(3.0);
    int b = std::isnan(0.0);
    std::string s = std::to_string(1);

    return 0;
    }" SUPPORT_GLIBCXX_USE_C99)

  if (NOT SUPPORT_GLIBCXX_USE_C99)
    message(FATAL_ERROR
            "The C++ compiler does not support required functions. "
            "This is very likely due to a known bug in GCC 5 "
            "(and maybe other versions) on Ubuntu 17.10 and newer. "
            "For more information, see: "
            "https://github.com/pytorch/pytorch/issues/5229"
           )
  endif()

  # Top-level build config
  ############################################
  # Flags
  # When using MSVC
  # Detect CUDA architecture and get best NVCC flags
  # finding cuda must be first because other things depend on the result
  #
  # NB: We MUST NOT run this find_package if NOT USE_CUDA is set, because upstream
  # FindCUDA has a bug where it will still attempt to make use of NOTFOUND
  # compiler variables to run various probe tests.  We could try to fix
  # this, but since FindCUDA upstream is subsumed by first-class support
  # for CUDA language, it seemed not worth fixing.

  IF (MSVC)
    # we want to respect the standard, and we are bored of those **** .
    ADD_DEFINITIONS(-D_CRT_SECURE_NO_DEPRECATE=1)
    LIST(APPEND CUDA_NVCC_FLAGS "-Xcompiler /wd4819 -Xcompiler /wd4503 -Xcompiler /wd4190 -Xcompiler /wd4244 -Xcompiler /wd4251 -Xcompiler /wd4275 -Xcompiler /wd4522")
  ENDIF()

  IF (NOT MSVC)
    IF (CMAKE_VERSION VERSION_LESS "3.1")
      SET(CMAKE_C_FLAGS "-std=c11 ${CMAKE_C_FLAGS}")
    ELSE ()
      SET(CMAKE_C_STANDARD 11)
    ENDIF ()
  ENDIF()

  if (CMAKE_CXX_COMPILER_ID STREQUAL "GNU")
    if (CMAKE_CXX_COMPILER_VERSION VERSION_GREATER "4.9")
      if (CUDA_VERSION VERSION_LESS "8.0")
        MESSAGE(STATUS "Found gcc >=5 and CUDA <= 7.5, adding workaround C++ flags")
        set(CMAKE_CXX_FLAGS "${CMAKE_CXX_FLAGS} -D_FORCE_INLINES -D_MWAITXINTRIN_H_INCLUDED -D__STRICT_ANSI__")
      endif()
    endif()
  endif()

  LIST(APPEND CUDA_NVCC_FLAGS -Wno-deprecated-gpu-targets)
  LIST(APPEND CUDA_NVCC_FLAGS --expt-extended-lambda)

  if (NOT CMAKE_CXX_COMPILER_ID STREQUAL "GNU")
    SET(CMAKE_CXX_STANDARD 11)
  endif()

  LIST(APPEND CUDA_NVCC_FLAGS ${TORCH_NVCC_FLAGS})
  LIST(APPEND CUDA_NVCC_FLAGS ${NVCC_FLAGS_EXTRA})
  IF (CMAKE_POSITION_INDEPENDENT_CODE AND NOT MSVC)
    LIST(APPEND CUDA_NVCC_FLAGS "-Xcompiler -fPIC")
  ENDIF()

  IF (CUDA_HAS_FP16 OR NOT ${CUDA_VERSION} LESS 7.5)
    MESSAGE(STATUS "Found CUDA with FP16 support, compiling with torch.cuda.HalfTensor")
    LIST(APPEND CUDA_NVCC_FLAGS "-DCUDA_HAS_FP16=1 -D__CUDA_NO_HALF_OPERATORS__ -D__CUDA_NO_HALF_CONVERSIONS__ -D__CUDA_NO_HALF2_OPERATORS__")
    add_compile_options(-DCUDA_HAS_FP16=1)
  ELSE()
    MESSAGE(STATUS "Could not find CUDA with FP16 support, compiling without torch.CudaHalfTensor")
  ENDIF()

  OPTION(NDEBUG "disable asserts (WARNING: this may result in silent UB e.g. with out-of-bound indices)")
  IF (NOT NDEBUG)
    MESSAGE(STATUS "Removing -DNDEBUG from compile flags")
    STRING(REPLACE "-DNDEBUG" "" CMAKE_C_FLAGS "" ${CMAKE_C_FLAGS})
    STRING(REPLACE "-DNDEBUG" "" CMAKE_C_FLAGS_DEBUG "" ${CMAKE_C_FLAGS_DEBUG})
    STRING(REPLACE "-DNDEBUG" "" CMAKE_C_FLAGS_RELEASE "" ${CMAKE_C_FLAGS_RELEASE})
    STRING(REPLACE "-DNDEBUG" "" CMAKE_CXX_FLAGS "" ${CMAKE_CXX_FLAGS})
    STRING(REPLACE "-DNDEBUG" "" CMAKE_CXX_FLAGS_DEBUG "" ${CMAKE_CXX_FLAGS_DEBUG})
    STRING(REPLACE "-DNDEBUG" "" CMAKE_CXX_FLAGS_RELEASE "" ${CMAKE_CXX_FLAGS_RELEASE})
  ENDIF()

  # OpenMP support?
  SET(WITH_OPENMP ON CACHE BOOL "OpenMP support if available?")
  IF (APPLE AND CMAKE_COMPILER_IS_GNUCC)
    EXEC_PROGRAM (uname ARGS -v  OUTPUT_VARIABLE DARWIN_VERSION)
    STRING (REGEX MATCH "[0-9]+" DARWIN_VERSION ${DARWIN_VERSION})
    MESSAGE (STATUS "MAC OS Darwin Version: ${DARWIN_VERSION}")
    IF (DARWIN_VERSION GREATER 9)
      SET(APPLE_OPENMP_SUCKS 1)
    ENDIF (DARWIN_VERSION GREATER 9)
    EXECUTE_PROCESS (COMMAND ${CMAKE_C_COMPILER} -dumpversion
      OUTPUT_VARIABLE GCC_VERSION)
    IF (APPLE_OPENMP_SUCKS AND GCC_VERSION VERSION_LESS 4.6.2)
      MESSAGE(STATUS "Warning: Disabling OpenMP (unstable with this version of GCC)")
      MESSAGE(STATUS " Install GCC >= 4.6.2 or change your OS to enable OpenMP")
      add_compile_options(-Wno-unknown-pragmas)
      SET(WITH_OPENMP OFF CACHE BOOL "OpenMP support if available?" FORCE)
    ENDIF()
  ENDIF()

  IF (WITH_OPENMP AND NOT CHECKED_OPENMP)
    FIND_PACKAGE(OpenMP)
    SET(CHECKED_OPENMP ON CACHE BOOL "already checked for OpenMP")

    # OPENMP_FOUND is not cached in FindOpenMP.cmake (all other variables are cached)
    # see https://github.com/Kitware/CMake/blob/master/Modules/FindOpenMP.cmake
    SET(OPENMP_FOUND ${OPENMP_FOUND} CACHE BOOL "OpenMP Support found")
  ENDIF()

  IF (OPENMP_FOUND)
    MESSAGE(STATUS "Compiling with OpenMP support")
    SET(CMAKE_C_FLAGS "${CMAKE_C_FLAGS} ${OpenMP_C_FLAGS}")
    SET(CMAKE_CXX_FLAGS "${CMAKE_CXX_FLAGS} ${OpenMP_CXX_FLAGS}")
  ENDIF()


  SET(CUDA_ATTACH_VS_BUILD_RULE_TO_CUDA_FILE OFF)

  FIND_PACKAGE(MAGMA)
  IF (USE_CUDA AND MAGMA_FOUND)
    INCLUDE_DIRECTORIES(SYSTEM ${MAGMA_INCLUDE_DIR})
    SET(CMAKE_REQUIRED_INCLUDES "${MAGMA_INCLUDE_DIR};${CUDA_INCLUDE_DIRS}")
    INCLUDE(CheckPrototypeDefinition)
    check_prototype_definition(magma_get_sgeqrf_nb
     "magma_int_t magma_get_sgeqrf_nb( magma_int_t m, magma_int_t n );"
     "0"
     "magma.h"
      MAGMA_V2)
    IF (MAGMA_V2)
      add_definitions(-DMAGMA_V2)
    ENDIF (MAGMA_V2)

    SET(USE_MAGMA 1)
    MESSAGE(STATUS "Compiling with MAGMA support")
    MESSAGE(STATUS "MAGMA INCLUDE DIRECTORIES: ${MAGMA_INCLUDE_DIR}")
    MESSAGE(STATUS "MAGMA LIBRARIES: ${MAGMA_LIBRARIES}")
    MESSAGE(STATUS "MAGMA V2 check: ${MAGMA_V2}")
  ELSE()
    MESSAGE(STATUS "MAGMA not found. Compiling without MAGMA support")
  ENDIF()

  # ARM specific flags
  FIND_PACKAGE(ARM)
  IF (ASIMD_FOUND)
    MESSAGE(STATUS "asimd/Neon found with compiler flag : -D__NEON__")
    add_compile_options(-D__NEON__)
  ELSEIF (NEON_FOUND)
    MESSAGE(STATUS "Neon found with compiler flag : -mfpu=neon -D__NEON__")
    add_compile_options(-mfpu=neon -D__NEON__)
  ENDIF ()
  IF (CORTEXA8_FOUND)
    MESSAGE(STATUS "Cortex-A8 Found with compiler flag : -mcpu=cortex-a8")
    add_compile_options(-mcpu=cortex-a8 -fprefetch-loop-arrays)
  ENDIF ()
  IF (CORTEXA9_FOUND)
    MESSAGE(STATUS "Cortex-A9 Found with compiler flag : -mcpu=cortex-a9")
    add_compile_options(-mcpu=cortex-a9)
  ENDIF()

  # Check that our programs run.  This is different from the native CMake compiler
  # check, which just tests if the program compiles and links.  This is important
  # because with ASAN you might need to help the compiled library find some
  # dynamic libraries.
  CHECK_C_SOURCE_RUNS("
  int main() { return 0; }
  " COMPILER_WORKS)
  IF (NOT COMPILER_WORKS)
    # Force cmake to retest next time around
    unset(COMPILER_WORKS CACHE)
    MESSAGE(FATAL_ERROR
        "Could not run a simple program built with your compiler. "
        "If you are trying to use -fsanitize=address, make sure "
        "libasan is properly installed on your system (you can confirm "
        "if the problem is this by attempting to build and run a "
        "small program.)")
  ENDIF()

  CHECK_INCLUDE_FILE(cpuid.h HAVE_CPUID_H)
  # Check for a cpuid intrinsic
  IF (HAVE_CPUID_H)
      CHECK_C_SOURCE_COMPILES("#include <cpuid.h>
          int main()
          {
              unsigned int eax, ebx, ecx, edx;
              return __get_cpuid(0, &eax, &ebx, &ecx, &edx);
          }" HAVE_GCC_GET_CPUID)
  ENDIF()
  IF (HAVE_GCC_GET_CPUID)
    add_compile_options(-DHAVE_GCC_GET_CPUID)
  ENDIF()

  CHECK_C_SOURCE_COMPILES("#include <stdint.h>
      static inline void cpuid(uint32_t *eax, uint32_t *ebx,
      			 uint32_t *ecx, uint32_t *edx)
      {
        uint32_t a = *eax, b, c = *ecx, d;
        asm volatile ( \"cpuid\" : \"+a\"(a), \"=b\"(b), \"+c\"(c), \"=d\"(d) );
        *eax = a; *ebx = b; *ecx = c; *edx = d;
      }
      int main() {
        uint32_t a,b,c,d;
        cpuid(&a, &b, &c, &d);
        return 0;
      }" NO_GCC_EBX_FPIC_BUG)

  IF (NOT NO_GCC_EBX_FPIC_BUG)
    add_compile_options(-DUSE_GCC_GET_CPUID)
  ENDIF()

  FIND_PACKAGE(AVX) # checks AVX and AVX2

  # we don't set -mavx and -mavx2 flags globally, but only for specific files
  # however, we want to enable the AVX codepaths, so we still need to
  # add USE_AVX and USE_AVX2 macro defines
  IF (C_AVX_FOUND)
    MESSAGE(STATUS "AVX compiler support found")
    add_compile_options(-DUSE_AVX)
  ENDIF()
  IF (C_AVX2_FOUND)
    MESSAGE(STATUS "AVX2 compiler support found")
    add_compile_options(-DUSE_AVX2)
  ENDIF()

  CHECK_C_SOURCE_RUNS("
  #include <stdatomic.h>
  // ATOMIC_INT_LOCK_FREE is flaky on some older gcc versions
  // so if this define is not usable a preprocessor definition
  // we fail this check and fall back to GCC atomics
  #if ATOMIC_INT_LOCK_FREE == 2
  #define TH_ATOMIC_IPC_REFCOUNT 1
  #endif
  int main()
  {
    int a;
    int oa;
    atomic_store(&a, 1);
    atomic_fetch_add(&a, 1);
    oa = atomic_load(&a);
    if(!atomic_compare_exchange_strong(&a, &oa, 3))
      return -1;
    return 0;
  }
  " HAS_C11_ATOMICS)

  IF (NOT HAS_C11_ATOMICS)
    CHECK_C_SOURCE_RUNS("
  #include <intrin.h>
  int main()
  {
    long a;
    _InterlockedExchange(&a, 1);
    _InterlockedExchangeAdd(&a, 1);
    if(_InterlockedCompareExchange(&a, 3, 2) != 2)
      return -1;
    return 0;
  }
  " HAS_MSC_ATOMICS)

    CHECK_C_SOURCE_RUNS("
  int main()
  {
    int a;
    __sync_lock_test_and_set(&a, 1);
    __sync_fetch_and_add(&a, 1);
    if(!__sync_bool_compare_and_swap(&a, 2, 3))
      return -1;
    return 0;
  }
  " HAS_GCC_ATOMICS)
  ENDIF()

  IF (HAS_C11_ATOMICS)
    ADD_DEFINITIONS(-DUSE_C11_ATOMICS=1)
    MESSAGE(STATUS "Atomics: using C11 intrinsics")
  ELSEIF (HAS_MSC_ATOMICS)
    ADD_DEFINITIONS(-DUSE_MSC_ATOMICS=1)
    MESSAGE(STATUS "Atomics: using MSVC intrinsics")
  ELSEIF (HAS_GCC_ATOMICS)
    ADD_DEFINITIONS(-DUSE_GCC_ATOMICS=1)
      MESSAGE(STATUS "Atomics: using GCC intrinsics")
  ELSE()
    SET(CMAKE_THREAD_PREFER_PTHREAD TRUE)
    FIND_PACKAGE(Threads)
    IF(THREADS_FOUND)
      ADD_DEFINITIONS(-DUSE_PTHREAD_ATOMICS=1)
      TARGET_LINK_LIBRARIES(TH ${CMAKE_THREAD_LIBS_INIT})
      MESSAGE(STATUS "Atomics: using pthread")
    ENDIF()
  ENDIF()

  IF (WIN32 AND NOT CYGWIN)
    SET(BLAS_INSTALL_LIBRARIES "OFF"
      CACHE BOOL "Copy the required BLAS DLLs into the TH install dirs")
  ENDIF()

  FIND_PACKAGE(BLAS)
  SET(AT_MKL_ENABLED 0)
  SET(AT_MKL_MT 0)
  IF (BLAS_FOUND)
    SET(USE_BLAS 1)
    IF (BLAS_INFO STREQUAL "mkl")
      ADD_DEFINITIONS(-DTH_BLAS_MKL)
      IF(NOT BLAS_INCLUDE_DIR)
        MESSAGE(FATAL_ERROR "MKL is used, but MKL header files are not found. \
          You can get them by `conda install mkl-include` if using conda (if \
          it is missing, run `conda upgrade -n root conda` first), and \
          `pip install mkl-devel` if using pip. If build fails with header files \
          available in the system, please make sure that CMake will search the \
          directory containing them, e.g., by setting CMAKE_INCLUDE_PATH.")
      ENDIF()
      IF (MSVC AND MKL_LIBRARIES MATCHES ".*libiomp5md\\.lib.*")
        ADD_DEFINITIONS(-D_OPENMP_NOFORCE_MANIFEST)
        SET(AT_MKL_MT 1)
      ENDIF()
      INCLUDE_DIRECTORIES(SYSTEM ${BLAS_INCLUDE_DIR})  # include MKL headers
      SET(AT_MKL_ENABLED 1)
    ENDIF()
  ENDIF()

  FIND_PACKAGE(LAPACK)
  IF (LAPACK_FOUND)
    SET(USE_LAPACK 1)
  ENDIF()

  if (NOT USE_CUDA)
    message("disabling CUDA because NOT USE_CUDA is set")
    SET(AT_CUDA_ENABLED 0)
  else()
    SET(AT_CUDA_ENABLED 1)
    find_package(CUDA 5.5 REQUIRED)
  endif()

  IF (NOT AT_CUDA_ENABLED OR NOT CUDNN_FOUND)
    MESSAGE(STATUS "CuDNN not found. Compiling without CuDNN support")
    set(AT_CUDNN_ENABLED 0)
  ELSE()
    include_directories(SYSTEM ${CUDNN_INCLUDE_DIRS})
    set(AT_CUDNN_ENABLED 1)
  ENDIF()

  IF (NOT USE_ROCM)
    message("disabling ROCM because NOT USE_ROCM is set")
    MESSAGE(STATUS "MIOpen not found. Compiling without MIOpen support")
    set(AT_ROCM_ENABLED 0)
  ELSE()
    INCLUDE_DIRECTORIES(BEFORE ${MIOPEN_INCLUDE_DIRS})
    set(AT_ROCM_ENABLED 1)
  ENDIF()

  if (NO_MKLDNN)
    message("disabling MKLDNN because NO_MKLDNN is set")
    set(AT_MKLDNN_ENABLED 0)
  else()
    find_package(MKLDNN)
    if(NOT MKLDNN_FOUND)
      message(STATUS "MKLDNN not found. Compiling without MKLDNN support")
      set(AT_MKLDNN_ENABLED 0)
    else()
      include_directories(SYSTEM ${MKLDNN_INCLUDE_DIRS})
      set(AT_MKLDNN_ENABLED 1)
    endif()
  endif()

  IF(UNIX AND NOT APPLE)
     INCLUDE(CheckLibraryExists)
     # https://github.com/libgit2/libgit2/issues/2128#issuecomment-35649830
     CHECK_LIBRARY_EXISTS(rt clock_gettime "time.h" NEED_LIBRT)
     IF(NEED_LIBRT)
       list(APPEND Caffe2_DEPENDENCY_LIBS rt)
       SET(CMAKE_REQUIRED_LIBRARIES ${CMAKE_REQUIRED_LIBRARIES} rt)
     ENDIF(NEED_LIBRT)
  ENDIF(UNIX AND NOT APPLE)

  IF(UNIX)
    SET(CMAKE_EXTRA_INCLUDE_FILES "sys/mman.h")
    CHECK_FUNCTION_EXISTS(mmap HAVE_MMAP)
    IF(HAVE_MMAP)
      ADD_DEFINITIONS(-DHAVE_MMAP=1)
    ENDIF(HAVE_MMAP)
    # done for lseek: https://www.gnu.org/software/libc/manual/html_node/File-Position-Primitive.html
    ADD_DEFINITIONS(-D_FILE_OFFSET_BITS=64)
    CHECK_FUNCTION_EXISTS(shm_open HAVE_SHM_OPEN)
    IF(HAVE_SHM_OPEN)
      ADD_DEFINITIONS(-DHAVE_SHM_OPEN=1)
    ENDIF(HAVE_SHM_OPEN)
    CHECK_FUNCTION_EXISTS(shm_unlink HAVE_SHM_UNLINK)
    IF(HAVE_SHM_UNLINK)
      ADD_DEFINITIONS(-DHAVE_SHM_UNLINK=1)
    ENDIF(HAVE_SHM_UNLINK)
    CHECK_FUNCTION_EXISTS(malloc_usable_size HAVE_MALLOC_USABLE_SIZE)
    IF(HAVE_MALLOC_USABLE_SIZE)
      ADD_DEFINITIONS(-DHAVE_MALLOC_USABLE_SIZE=1)
    ENDIF(HAVE_MALLOC_USABLE_SIZE)
  ENDIF(UNIX)

  # Is __thread supported?
  IF(NOT MSVC)
    CHECK_C_SOURCE_COMPILES("static __thread int x = 1; int main() { return x; }" C_HAS_THREAD)
  ELSE(NOT MSVC)
    CHECK_C_SOURCE_COMPILES("static __declspec( thread ) int x = 1; int main() { return x; }" C_HAS_THREAD)
  ENDIF(NOT MSVC)
  IF(NOT C_HAS_THREAD)
    MESSAGE(STATUS "Warning: __thread is not supported, generating thread-unsafe code")
  ELSE(NOT C_HAS_THREAD)
    add_compile_options(-DTH_HAVE_THREAD)
  ENDIF(NOT C_HAS_THREAD)
endif()

#
# End ATen checks
#<|MERGE_RESOLUTION|>--- conflicted
+++ resolved
@@ -551,14 +551,11 @@
     list(APPEND HIP_HIPCC_FLAGS -Wno-shift-count-overflow)
     list(APPEND HIP_HIPCC_FLAGS -Wno-unused-command-line-argument)
     list(APPEND HIP_HIPCC_FLAGS -Wno-duplicate-decl-specifier)
-<<<<<<< HEAD
     
     if(CMAKE_BUILD_TYPE MATCHES Debug)
        list(APPEND HIP_HIPCC_FLAGS -g)
        list(APPEND HIP_HIPCC_FLAGS -O0)
     endif(CMAKE_BUILD_TYPE MATCHES Debug)
-=======
->>>>>>> 70359755
 
     set(Caffe2_HIP_INCLUDES
       ${hip_INCLUDE_DIRS} ${hcc_INCLUDE_DIRS} ${hsa_INCLUDE_DIRS} ${rocrand_INCLUDE_DIRS} ${hiprand_INCLUDE_DIRS} ${rocblas_INCLUDE_DIRS} ${miopen_INCLUDE_DIRS} ${thrust_INCLUDE_DIRS} $<INSTALL_INTERFACE:include> ${Caffe2_HIP_INCLUDES})
