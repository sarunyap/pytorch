--- conflicted
+++ resolved
@@ -893,11 +893,7 @@
     hip_include_directories(${Caffe2_HIP_INCLUDE})
 
     set(Caffe2_HIP_DEPENDENCY_LIBS
-<<<<<<< HEAD
-      ${PYTORCH_HIP_HCC_LIBRARIES} ${PYTORCH_MIOPEN_LIBRARIES} ${PYTORCH_RCCL_LIBRARIES})
-=======
-      ${PYTORCH_HIP_HCC_LIBRARIES} ${PYTORCH_MIOPEN_LIBRARIES} ${hipcub_LIBRARIES})
->>>>>>> b266a079
+      ${PYTORCH_HIP_HCC_LIBRARIES} ${PYTORCH_MIOPEN_LIBRARIES} ${PYTORCH_RCCL_LIBRARIES} ${hipcub_LIBRARIES})
 
     # Note [rocblas & rocfft cmake bug]
     # ~~~~~~~~~~~~~~~~~~~~~~~~~~~~~~~~~
