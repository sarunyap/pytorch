--- conflicted
+++ resolved
@@ -548,15 +548,13 @@
     list(APPEND HIP_HIPCC_FLAGS -Wno-shift-count-negative)
     list(APPEND HIP_HIPCC_FLAGS -Wno-shift-count-overflow)
     list(APPEND HIP_HIPCC_FLAGS -Wno-unused-command-line-argument)
-<<<<<<< HEAD
-=======
+
     list(APPEND HIP_HIPCC_FLAGS -Wno-duplicate-decl-specifier)
     
     if(CMAKE_BUILD_TYPE MATCHES Debug)
        list(APPEND HIP_HIPCC_FLAGS -g)
        list(APPEND HIP_HIPCC_FLAGS -O0)
     endif(CMAKE_BUILD_TYPE MATCHES Debug)
->>>>>>> 30751554
 
     set(Caffe2_HIP_INCLUDES
       ${hip_INCLUDE_DIRS} ${hcc_INCLUDE_DIRS} ${hsa_INCLUDE_DIRS} ${rocrand_INCLUDE_DIRS} ${hiprand_INCLUDE_DIRS} ${rocblas_INCLUDE_DIRS} ${miopen_INCLUDE_DIRS} ${thrust_INCLUDE_DIRS} $<INSTALL_INTERFACE:include> ${Caffe2_HIP_INCLUDES})
