import io
import math
import tempfile
import re
import unittest
import sys
from itertools import repeat
import os
from contextlib import contextmanager

import torch
import torch.cuda
import torch.cuda.comm as comm
from torch import multiprocessing as mp
from torch._six import inf, nan

from test_torch import TestTorch
from common import TestCase, get_gpu_type, to_gpu, freeze_rng_state, run_tests, \
    PY3, IS_WINDOWS, NO_MULTIPROCESSING_SPAWN, skipIfRocm, TEST_WITH_ROCM

# We cannot import TEST_CUDA and TEST_MULTIGPU from common_cuda here,
# because if we do that, the TEST_CUDNN line from common_cuda will be executed
# multiple times as well during the execution of this test suite, and it will
# cause CUDA OOM error on Windows.
TEST_CUDA = torch.cuda.is_available()
TEST_MULTIGPU = TEST_CUDA and torch.cuda.device_count() >= 2

if not TEST_CUDA:
    print('CUDA not available, skipping tests')
    TestCase = object  # noqa: F811

TEST_MAGMA = TEST_CUDA
if TEST_CUDA:
    torch.ones(1).cuda()  # has_magma shows up after cuda is initialized
    TEST_MAGMA = torch.cuda.has_magma

floating_set = {torch.FloatTensor, torch.DoubleTensor, torch.cuda.FloatTensor,
                torch.cuda.DoubleTensor, torch.HalfTensor, torch.cuda.HalfTensor}


def is_floating(t):
    if not isinstance(t, type):
        raise TypeError('t should be an instance of type')
    assert t != torch.autograd.Variable
    return t in floating_set


def is_half(t):
    if isinstance(t, torch.Tensor):
        return t.dtype == torch.float16
    assert isinstance(t, type)
    assert t != torch.autograd.Variable
    return t in [torch.HalfTensor, torch.cuda.HalfTensor]


types = [
    torch.FloatTensor,
    torch.DoubleTensor,
    torch.LongTensor,
    torch.IntTensor,
    torch.ShortTensor,
    torch.CharTensor,
    torch.ByteTensor,
    torch.HalfTensor,
]

signed_types = [
    torch.FloatTensor,
    torch.DoubleTensor,
    torch.LongTensor,
    torch.IntTensor,
    torch.ShortTensor,
    torch.CharTensor,
]

unsigned_types = [
    torch.ByteTensor,
]

float_types = [
    torch.FloatTensor,
    torch.DoubleTensor,
    torch.HalfTensor,
]

float_types_no_half = [
    torch.FloatTensor,
    torch.DoubleTensor,
]


def number(floating, integer, t):
    return floating if is_floating(t) else integer


def cast_tensor(tensor, t):
    return t(tensor.size()).copy_(tensor)

S = 10
M = 50


def make_tensor(t, *sizes):
    if 'Half' in t.__name__:
        return t(*sizes).copy_(torch.randn(*sizes))
    else:
        tensor = t(*sizes)
        if tensor.is_floating_point():
            return tensor.normal_()
        else:
            return tensor.random_(0, 10)


def make_sparse_tensor(t, n, *sizes):
    assert t.is_sparse
    tensor = t()
    i = tensor._indices()
    i = i.new(len(sizes), n).copy_(
        torch.cat([torch.LongTensor(1, n).random_(s) for s in sizes], 0))
    v = tensor._values()
    v = v.new(n).copy_(torch.randn(n))
    return t(i, v, torch.Size(sizes))


def tensor_clamp(t, min, max):
    if is_half(t):
        return t.float().clamp(min, max).half()
    else:
        return t.clamp(min, max)


def tensor_mul(t, scale):
    if is_half(t):
        return t.float().mul(scale).half()
    else:
        return t.mul(scale)


def tensor_abs_(t):
    if is_half(t):
        return t.float().abs_().half()
    else:
        return t.abs_()


def constant_tensor_sub(a, b):
    # helper function to address const - torch.HalfTensor where it doesn't
    # have resize_as()
    if is_half(b):
        return (a - b.float()).half()
    else:
        return a - b


def constant_tensor_add(a, b):
    # helper function to address const + torch.HalfTensor where it doesn't
    # have add()
    if is_half(b):
        return (a + b.float()).half()
    else:
        return a + b


def small_0d(t):
    return make_tensor(t, (1,)).squeeze()


def small_2d(t):
    return make_tensor(t, S, S)


def small_2d_scaled(t, scale=10):
    return tensor_mul(make_tensor(t, S, S), scale)


def small_2d_oneish(t):
    if is_floating(t):
        return tensor_clamp(make_tensor(t, S, S), min=0.99, max=1.01)
    else:
        return t(S, S).fill_(1)


def small_3d(t):
    return make_tensor(t, S, S, S)


def medium_1d(t):
    return make_tensor(t, M)


def medium_2d(t):
    return make_tensor(t, M, M)


def medium_2d_expanded(t):
    return t(1).expand(M, M)


def medium_2d_scaled(t, scale=10):
    return tensor_mul(make_tensor(t, M, M), scale)


def small_3d_ones(t):
    return t(S, S, S).copy_(torch.ones(S, S, S))


def small_3d_positive(t):
    # In div_tensor(), half cannot achieve float precision
    min_val = 1e-3 if is_floating(t) and not is_half(t) else 2
    return tensor_clamp(make_tensor(t, S, S, S), min_val, 120)


def small_3d_unique(t):
    return t(S, S, S).copy_(torch.arange(1, S * S * S + 1).view(S, S, S))


def small_1d_lapack(t):
    return t(1, 3).copy_(torch.arange(1, 4).view(3))


def small_2d_lapack(t):
    return t(3, 3).copy_(torch.arange(1, 10).view(3, 3))


def small_2d_lapack_skinny(t):
    return t(3, 4).copy_(torch.arange(1, 13).view(3, 4))


def small_2d_lapack_fat(t):
    return t(4, 3).copy_(torch.arange(1, 13).view(4, 3))


def large_2d_lapack(t):
    return t(1000, 1000).normal_()


def long_type(t):
    return torch.cuda.LongTensor if 'cuda' in t.__module__ else torch.LongTensor


def new_t(*sizes):
    def tmp(t):
        return t(*sizes).copy_(torch.randn(*sizes))
    return tmp

# Content of each tuple:
# - function name
# - constructor for the tensor,    signature: fn(tensor_type) -> tensor
# - constructor for the arguments, signature: fn(tensor_type) -> list
# - postfix name for the test (must be unique for a given function) (default='')
# - tensor types to use (default=types)
# - disable inplace test, if set to True, no inplace test will be done (default=False)
# - decorator, e.g., unittest.skipIf (default is no decorator)
tests = [
    ('add', small_3d, lambda t: [number(3.14, 3, t)]),
    ('add', small_3d, lambda t: [small_3d_positive(t)], 'tensor'),
    ('add', small_3d, lambda t: [number(0.2, 2, t), small_3d_positive(t)], 'scalar_tensor'),
    ('sub', small_3d, lambda t: [number(3.14, 3, t)]),
    ('sub', small_3d, lambda t: [small_3d_positive(t)], 'tensor'),
    ('mul', small_3d, lambda t: [number(3.14, 3, t)], '', types, False,
        "skipIfRocm:CharTensor,ShortTensor"),
    ('mul', small_3d, lambda t: [small_3d_positive(t)], 'tensor'),
<<<<<<< HEAD
    ('div', small_3d, lambda t: [number(3.14, 3, t)]),
=======
    ('mul', small_0d, lambda t: [small_0d(torch.IntTensor)], 'scalar', types, True),
    ('div', small_3d, lambda t: [number(3.14, 3, t)], '', types, False,
        "skipIfRocm:ByteTensor,CharTensor,FloatTensor,HalfTensor,ShortTensor"),
>>>>>>> 76ab26cc
    ('div', small_3d, lambda t: [small_3d_positive(t)], 'tensor'),
    ('pow', small_3d, lambda t: [number(3.14, 3, t)], None, float_types),
    ('pow', small_3d, lambda t: [number(1., 1, t)], 'pow1'),
    ('pow', small_3d, lambda t: [number(2., 2, t)], 'pow2'),
    ('pow', small_3d, lambda t: [number(3., 3, t)], 'pow3'),
    ('pow', small_3d, lambda t: [number(-1., -1, t)], 'pow-1', float_types),
    # HalfTensor gives bad result at pow-2 with data sampled from torch.randn
    ('pow', small_3d, lambda t: [number(-2., -2, t)], 'pow-2', float_types_no_half, False,
        "skipIfRocm:FloatTensor"),
    ('pow', small_3d, lambda t: [tensor_abs_(small_3d(t))], 'tensor', float_types),
    ('addbmm', small_2d, lambda t: [small_3d(t), small_3d(t)], None, float_types),
    ('addbmm', small_2d, lambda t: [number(0.4, 2, t), small_3d(t), small_3d(t)], 'scalar'),
    ('addbmm', small_2d, lambda t: [number(0.5, 3, t), number(0.4, 2, t), small_3d(t), small_3d(t)], 'two_scalars'),
    ('baddbmm', small_3d, lambda t: [small_3d(t), small_3d(t)], '', types, False, "skipIfRocm:HalfTensor"),
    ('baddbmm', small_3d, lambda t: [number(0.4, 2, t), small_3d(t), small_3d(t)], 'scalar'),
    ('baddbmm', small_3d, lambda t: [number(0.5, 3, t), number(0.4, 2, t), small_3d(t), small_3d(t)], 'two_scalars'),
    ('addcdiv', small_2d_lapack, lambda t: [tensor_mul(small_2d_lapack(t), 2), small_2d_lapack(t)]),
    ('addcdiv', small_2d_lapack, lambda t: [number(2.8, 1, t), tensor_mul(small_2d_lapack(t), 2), small_2d_lapack(t)],
        'scalar'),
    ('addcmul', small_3d, lambda t: [small_3d(t), small_3d(t)]),
    ('addcmul', small_3d, lambda t: [number(0.4, 2, t), small_3d(t), small_3d(t)], 'scalar'),
    ('addmm', medium_2d, lambda t: [medium_2d(t), medium_2d(t)]),
    ('addmm', medium_2d, lambda t: [number(0.4, 2, t), medium_2d(t), medium_2d(t)], 'scalar'),
    ('addmm', medium_2d, lambda t: [number(0.5, 3, t), number(0.4, 2, t), medium_2d(t), medium_2d(t)], 'two_scalars'),
    ('addmv', medium_1d, lambda t: [medium_2d(t), medium_1d(t)], '', types, False, "skipIfRocm:HalfTensor"),
    ('addmv', medium_1d, lambda t: [number(0.4, 2, t), medium_2d(t), medium_1d(t)], 'scalar',
        types, False, "skipIfRocm:HalfTensor"),
    ('addmv', medium_1d, lambda t: [number(0.5, 3, t), number(0.4, 2, t), medium_2d(t), medium_1d(t)], 'two_scalars',
        types, False, "skipIfRocm:HalfTensor"),
    ('addr', medium_2d, lambda t: [medium_1d(t), medium_1d(t)]),
    ('addr', medium_2d, lambda t: [number(0.4, 2, t), medium_1d(t), medium_1d(t)], 'scalar'),
    ('addr', medium_2d, lambda t: [number(0.5, 3, t), number(0.4, 2, t), medium_1d(t), medium_1d(t)], 'two_scalars'),
    ('atan2', medium_2d, lambda t: [medium_2d(t)], None, float_types + [torch.HalfTensor]),
    ('fmod', small_3d, lambda t: [3], 'value', types, False, "skipIfRocm:HalfTensor"),
    ('fmod', small_3d, lambda t: [small_3d_positive(t)], 'tensor'),
    ('chunk', medium_2d, lambda t: [4],),
    ('chunk', medium_2d, lambda t: [4, 1], 'dim'),
    ('chunk', medium_2d, lambda t: [4, -2], 'neg_dim'),
    ('clamp', medium_2d_scaled, lambda t: [-1, 5], None, signed_types),
    ('clamp', medium_2d_scaled, lambda t: [1, 5], None, unsigned_types),
    ('clone', medium_2d, lambda t: [],),
    ('contiguous', medium_2d, lambda t: [],),
    ('cross', new_t(M, 3, M), lambda t: [new_t(M, 3, M)(t)],),
    ('cumprod', small_3d, lambda t: [1]),
    ('cumprod', small_3d, lambda t: [-1], 'neg_dim'),
    ('cumsum', small_3d, lambda t: [1]),
    ('cumsum', small_3d, lambda t: [-1], 'neg_dim'),
    ('dim', small_3d, lambda t: [],),
    ('dist', small_2d, lambda t: [small_2d(t)]),
    ('dist', small_2d, lambda t: [small_2d(t), 3], '3_norm'),
    ('dist', small_2d, lambda t: [small_2d(t), 2.5], '2_5_norm'),
    ('dot', medium_1d, lambda t: [medium_1d(t)], '', types, False, "skipIfRocm:HalfTensor"),
    ('element_size', medium_1d, lambda t: [],),
    ('eq', small_3d_ones, lambda t: [small_3d(t)],),
    ('eq', small_3d_ones, lambda t: [small_3d_ones(t)], 'equal'),
    ('ne', small_3d_ones, lambda t: [small_3d(t)],),
    ('ne', small_3d_ones, lambda t: [small_3d_ones(t)], 'equal'),
    ('equal', small_3d_ones, lambda t: [small_3d_ones(t)], 'equal'),
    ('equal', small_3d_ones, lambda t: [small_3d(t)],),
    ('expand', new_t(M, 1, M), lambda t: [M, 4, M],),
    ('expand_as', new_t(M, 1, M), lambda t: [new_t(M, 4, M)(t)],),
    ('fill', medium_2d, lambda t: [number(3.14, 3, t)]),
    ('ge', medium_2d, lambda t: [medium_2d(t)],),
    ('le', medium_2d, lambda t: [medium_2d(t)],),
    ('gt', medium_2d, lambda t: [medium_2d(t)],),
    ('lt', medium_2d, lambda t: [medium_2d(t)],),
    ('is_contiguous', medium_2d, lambda t: [],),
    # TODO: can't check negative case - GPU copy will be contiguous
    ('is_same_size', medium_2d, lambda t: [small_3d(t)], 'negative'),
    ('is_same_size', medium_2d, lambda t: [medium_2d(t)], 'positive'),
    ('is_set_to', medium_2d, lambda t: [medium_2d(t)],),
    # TODO: positive case
    ('kthvalue', small_3d_unique, lambda t: [3],),
    ('kthvalue', small_3d_unique, lambda t: [3, 1], 'dim'),
    ('kthvalue', small_3d_unique, lambda t: [3, -1], 'neg_dim'),
    ('lerp', small_3d, lambda t: [small_3d(t), 0.3]),
    ('max', small_3d_unique, lambda t: []),
    ('max', small_3d_unique, lambda t: [1], 'dim', types, False, skipIfRocm),
    ('max', small_3d_unique, lambda t: [-1], 'neg_dim', types, False, skipIfRocm),
    ('max', medium_2d, lambda t: [medium_2d(t)], 'elementwise'),
    ('min', small_3d_unique, lambda t: [], '', types, False, "skipIfRocm:HalfTensor"),
    ('min', small_3d_unique, lambda t: [1], 'dim', types, False, skipIfRocm),
    ('min', small_3d_unique, lambda t: [-1], 'neg_dim', types, False, skipIfRocm),
    ('min', medium_2d, lambda t: [medium_2d(t)], 'elementwise'),
    ('mean', small_3d, lambda t: []),
    ('mean', small_3d, lambda t: [-1], 'neg_dim', types, False, "skipIfRocm:DoubleTensor,FloatTensor"),
    ('mean', small_3d, lambda t: [1], 'dim', types, False, "skipIfRocm:DoubleTensor,FloatTensor"),
    ('mode', small_3d, lambda t: [], '', types, False, skipIfRocm),
    ('mode', small_3d, lambda t: [1], 'dim', types, False, skipIfRocm),
    ('mode', small_3d, lambda t: [-1], 'neg_dim', types, False, skipIfRocm),
    ('mvlgamma', lambda t: tensor_clamp(small_2d(t), 0.1, 10), lambda t: [1], '2d_p=1', float_types_no_half),
    ('mvlgamma', lambda t: tensor_clamp(small_2d(t), 0.6, 10), lambda t: [2], '2d_p=2', float_types_no_half),
    ('remainder', small_3d, lambda t: [3], 'value', types, False, "skipIfRocm:HalfTensor"),
    ('remainder', small_3d, lambda t: [-3], 'negative_value', signed_types),
    ('remainder', small_3d, lambda t: [small_3d_positive(t)], 'tensor'),
    ('remainder', small_3d, lambda t: [constant_tensor_sub(0, small_3d_positive(t))], 'negative_tensor', signed_types),
    ('std', small_3d, lambda t: []),
    ('std', small_3d, lambda t: [1], 'dim'),
    ('std', small_3d, lambda t: [-1], 'neg_dim'),
    ('var', small_3d, lambda t: []),
    ('var', small_3d, lambda t: [1], 'dim'),
    ('var', small_3d, lambda t: [-1], 'neg_dim'),
    ('ndimension', small_3d, lambda t: [],),
    ('nelement', small_3d, lambda t: [],),
    ('numel', small_3d, lambda t: [],),
    ('narrow', small_3d, lambda t: [1, 3, 2],),
    ('narrow', small_3d, lambda t: [-1, 3, 2], 'neg_dim'),
    ('nonzero', small_3d, lambda t: [], '', types, False, skipIfRocm),
    ('norm', small_3d, lambda t: []),
    ('norm', small_3d, lambda t: [3], '3_norm'),
    ('norm', small_3d, lambda t: [3, 0], '3_norm_dim'),
    ('norm', small_3d, lambda t: [3, -2], '3_norm_neg_dim'),
    ('ones', small_3d, lambda t: [1, 2, 3, 4, 5],),
    ('permute', new_t(1, 2, 3, 4), lambda t: [2, 1, 3, 0],),
    ('put_', new_t(2, 5, 3), lambda t: [long_type(t)([[0], [-2]]), t([[3], [4]])], '', types, False, skipIfRocm),
    ('put_', new_t(2, 3), lambda t: [long_type(t)([]), t([])], 'empty'),
    ('put_', new_t(2, 2), lambda t: [long_type(t)([[1], [-3]]), t([[1], [2]]), True], 'accumulate'),
    ('prod', small_2d_oneish, lambda t: []),
    ('prod', small_3d, lambda t: [1], 'dim', types, False, skipIfRocm),
    ('prod', small_3d, lambda t: [-1], 'neg_dim', types, False, skipIfRocm),
    ('sum', small_2d, lambda t: []),
    ('sum', small_3d, lambda t: [1], 'dim', types, False, skipIfRocm),
    ('sum', small_3d, lambda t: [-1], 'neg_dim', types, False, skipIfRocm),
    ('renorm', small_3d, lambda t: [2, 1, 1], '2_norm', types, False, "skipIfRocm:HalfTensor,DoubleTensor,FloatTensor"),
    ('renorm', small_3d, lambda t: [2, -1, 1], '2_norm_neg_dim', types,
        False, "skipIfRocm:HalfTensor,DoubleTensor,FloatTensor"),
    ('renorm', small_3d, lambda t: [1.5, 1, 1], '1_5_norm', types,
        False, "skipIfRocm:HalfTensor,DoubleTensor,FloatTensor"),
    ('repeat', small_2d, lambda t: [2, 2, 2],),
    ('size', new_t(1, 2, 3, 4), lambda t: [],),
    ('size', new_t(1, 2, 3, 4), lambda t: [1], 'dim'),
    ('size', new_t(1, 2, 3, 4), lambda t: [-2], 'neg_dim'),
    ('sort', small_3d_unique, lambda t: [], '', types, False, skipIfRocm),
    ('sort', small_3d_unique, lambda t: [1], 'dim', types, False, skipIfRocm),
    ('sort', small_3d_unique, lambda t: [-1], 'neg_dim', types, False, skipIfRocm),
    ('sort', small_3d_unique, lambda t: [1, True], 'dim_descending', types, False, skipIfRocm),
    ('sort', small_3d_unique, lambda t: [-1, True], 'neg_dim_descending', types, False, skipIfRocm),
    ('split', small_3d, lambda t: [2],),
    ('split', small_3d, lambda t: [2, 1], 'dim'),
    ('split', small_3d, lambda t: [2, -3], 'neg_dim'),
    ('squeeze', new_t(1, 2, 1, 4), lambda t: [],),
    ('squeeze', new_t(1, 2, 1, 4), lambda t: [2], 'dim'),
    ('squeeze', new_t(1, 2, 1, 4), lambda t: [-2], 'neg_dim'),
    ('t', new_t(1, 2), lambda t: [],),
    ('take', new_t(3, 4), lambda t: [long_type(t)([[0], [-2]])], '', types, False, skipIfRocm),
    ('transpose', new_t(1, 2, 3, 4), lambda t: [1, 2],),
    ('transpose', new_t(1, 2, 3, 4), lambda t: [-1, -2], 'neg_dim'),
    ('to_list', small_3d, lambda t: [],),
    ('topk', small_3d_unique, lambda t: [2, 1, False, True], 'dim_sort', types, False, skipIfRocm),
    ('topk', small_3d_unique, lambda t: [2, -1, False, True], 'neg_dim_sort', types, False, skipIfRocm),
    ('topk', small_3d_unique, lambda t: [2, 1, True, True], 'dim_desc_sort', types, False, skipIfRocm),
    ('trace', medium_2d, lambda t: []),
    ('tril', medium_2d, lambda t: [],),
    ('tril', medium_2d_expanded, lambda t: [], 'zero_stride', types, True),
    ('tril', medium_2d, lambda t: [2], 'positive'),
    ('tril', medium_2d, lambda t: [-2], 'negative'),
    ('triu', medium_2d, lambda t: [],),
    ('triu', medium_2d_expanded, lambda t: [], 'zero_stride', types, True),
    ('triu', medium_2d, lambda t: [2], 'positive'),
    ('triu', medium_2d, lambda t: [-2], 'negative'),
    ('unsqueeze', new_t(2, 3, 4), lambda t: [2],),
    ('unsqueeze', new_t(2, 3, 4), lambda t: [-2], 'neg_dim'),
    ('view', small_3d, lambda t: [100, 10], 'contiguous'),
    ('view_as', small_3d, lambda t: [make_tensor(t, 100, 10)],),
    ('zero', small_3d, lambda t: [],),
    ('zeros', small_3d, lambda t: [1, 2, 3, 4],),
    ('eye', small_2d, lambda t: [3, 4],),
    ('flip', small_3d, lambda t: [0], 'd0', types, True),
    ('flip', small_3d, lambda t: [0, 1, 2], 'd012', types, True),
    ('flip', small_3d, lambda t: [0, 2], 'd02', types, True),
    ('flip', small_3d, lambda t: [2, 0], 'd20', types, True),
    ('flip', small_3d, lambda t: [-1], 'neg_d', types, True),
    ('rot90', small_2d, lambda t: [1, [0, 1]], 'k1_d01', types, True),
    ('rot90', small_3d, lambda t: [1, [1, 2]], 'k1_d12', types, True),
    ('rot90', small_3d, lambda t: [1, [1, -1]], 'k1_neg_d', types, True),
    ('rot90', small_3d, lambda t: [], 'default', types, True),
    ('rsqrt', lambda t: constant_tensor_add(1, small_3d(t)), lambda t: [], None, float_types),
    ('sinh', lambda t: tensor_clamp(small_3d(t), -1, 1), lambda t: [], None, float_types),
    ('tan', lambda t: tensor_clamp(small_3d(t), -1, 1), lambda t: [], None, float_types),
    ('__lshift__', lambda t: torch.pow(2, cast_tensor(torch.arange(1, 5), t)),
        lambda t: [2], None, signed_types),
    ('__rshift__', lambda t: torch.pow(2, cast_tensor(torch.arange(3, 7), t)),
        lambda t: [2], None, signed_types),
    # lapack tests
    ('qr', small_2d_lapack, lambda t: [], 'square', float_types, False,
        unittest.skipIf(not TEST_MAGMA, "no MAGMA library detected")),
    ('qr', small_2d_lapack_skinny, lambda t: [], 'skinny', float_types, False,
        unittest.skipIf(not TEST_MAGMA, "no MAGMA library detected")),
    ('qr', small_2d_lapack_fat, lambda t: [], 'fat', float_types, False,
        unittest.skipIf(not TEST_MAGMA, "no MAGMA library detected")),
    ('qr', large_2d_lapack, lambda t: [], 'big', float_types, False,
        unittest.skipIf(not TEST_MAGMA, "no MAGMA library detected")),
    ('inverse', new_t(20, 20), lambda t: [], None, float_types, False, "skipIfRocm:DoubleTensor,FloatTensor"),
    ('geqrf', new_t(20, 20), lambda t: [], None, float_types, False,
        unittest.skipIf(not TEST_MAGMA, "no MAGMA library detected")),
    ('svd', new_t(10, 10), lambda t: [], 'square', float_types_no_half, False,
        unittest.skipIf(not TEST_MAGMA, "no MAGMA library detected")),
    ('svd', lambda t: new_t(10, 10)(t).t(), lambda t: [True], 'square_col_maj',
        float_types_no_half, False,
        unittest.skipIf(not TEST_MAGMA, "no MAGMA library detected")),
    ('svd', new_t(20, 5), lambda t: [True], 'tall_some', float_types_no_half, False,
        unittest.skipIf(not TEST_MAGMA, "no MAGMA library detected")),
    ('svd', new_t(20, 5), lambda t: [False], 'tall_all', float_types_no_half, False,
        unittest.skipIf(not TEST_MAGMA, "no MAGMA library detected")),
    ('svd', lambda t: new_t(5, 20)(t).t(), lambda t: [True],
        'tall_some_col_maj', float_types_no_half, False,
        unittest.skipIf(not TEST_MAGMA, "no MAGMA library detected")),
    ('svd', lambda t: new_t(5, 20)(t).t(), lambda t: [False],
        'tall_all_col_maj', float_types_no_half, False,
        unittest.skipIf(not TEST_MAGMA, "no MAGMA library detected")),
    ('eig', new_t(10, 10), lambda t: [True], 'with_eigvec', float_types_no_half, False,
        unittest.skipIf(not TEST_MAGMA, "no MAGMA library detected")),
]

# TODO: random functions, cat, gather, scatter, index*, masked*,
#       resize, resizeAs, storage_offset, storage, stride, unfold

custom_precision = {
    'addbmm': 1e-4,
    'addmm': 1e-4,
    'addmv': 1e-4,
    'addr': 1e-4,
    'baddbmm': 1e-4,
    'rsqrt': 1e-4,
    'cumprod': 1e-4,
    'qr': 3e-4,
    'digamma': 1e0,  # large values lead to large absolute error but small relative error
}

custom_half_precision = {
    'add': 1e-2,
    'acos': 1e-3,
    'addbmm': 1e-1,
    'addcdiv': 1e-2,
    'addcmul': 1e-2,
    'addmm': 1e-1,
    'addmv': 1e-2,
    'addr': 1e-2,
    'asin': 1e-3,
    'atan2': 1e-3,
    'atan': 1e-3,
    'baddbmm': 1e-2,
    'cos': 1e-3,
    'cosh': 1e-2,
    'cross': 1e-2,
    'cumprod': 1e-2,
    'cumsum': 1e-2,
    'dist': 1e-2,
    'div': 1e-3,
    'dot': 1e-2,
    'erf': 1e-3,
    'erfc': 1e-3,
    'erfinv': 1e-3,
    'exp': 1e-2,
    'expm1': 1e-2,
    'fill': 1e-3,
    'lerp': 1e-2,
    'lgamma': 1e-2,
    'log': 1e-2,
    'log10': 1e-2,
    'log1p': 1e-3,
    'log2': 1e-2,
    'mean': 1e-3,
    'mul': 1e-2,
    'norm': 1e-1,
    'pow': 1e-1,
    'prod': 1e-3,
    'reciprocal': 1e-1,
    'remainder': 1e-3,
    'renorm': 1e-3,
    'rsqrt': 1e-2,
    'sigmoid': 1e-3,
    'sin': 1e-3,
    'sinh': 1e-3,
    'sqrt': 1e-3,
    'std': 1e-3,
    'sub': 1e-2,
    'sum': 1e-2,
    'tan': 1e-3,
    'tanh': 1e-3,
    'trace': 1e-3,
    'var': 1e-3,
    '__lshift__': 1e-3,
    '__rshift__': 1e-3,
}

simple_pointwise = [
    'abs',
    'sign',
]
for fn in simple_pointwise:
    tests.append((fn, small_3d, lambda t: []))

simple_pointwise_float = [
    'log',
    'log10',
    'log1p',
    'log2',
    'sigmoid',
    'sin',
    'sqrt',
    'tanh',
    'acos',
    'asin',
    'atan',
    'cos',
    'cosh',
    'erf',
    'erfc',
    'erfinv',
    'exp',
    'expm1',
    'reciprocal',
    'floor',
    'frac',
    'neg',
    'round',
    'trunc',
    'ceil',
    'lgamma',
    'digamma',
    'trigamma',
]

for fn in simple_pointwise_float:
    tests.append((fn, small_3d, lambda t: [], None, float_types))

_cycles_per_ms = None


def get_cycles_per_ms():
    """Approximate number of cycles per millisecond for torch.cuda._sleep"""
    global _cycles_per_ms
    if _cycles_per_ms is None:
        start = torch.cuda.Event(enable_timing=True)
        end = torch.cuda.Event(enable_timing=True)
        start.record()
        torch.cuda._sleep(1000000)
        end.record()
        end.synchronize()
        _cycles_per_ms = 1000000 / start.elapsed_time(end)
    return _cycles_per_ms


def compare_cpu_gpu(tensor_constructor, arg_constructor, fn, t, precision=1e-5):
    def tmp(self):
        cpu_tensor = tensor_constructor(t)
        gpu_tensor = to_gpu(cpu_tensor)
        cpu_args = arg_constructor(t)
        gpu_args = [to_gpu(arg) for arg in cpu_args]
        if is_half(t):
            cpu_tensor = cpu_tensor.float()
            cpu_args = [arg.float() if isinstance(arg, torch.Tensor) and is_half(arg) else arg for arg in cpu_args]
        cpu_result = getattr(cpu_tensor, fn)(*cpu_args)
        try:
            gpu_result = getattr(gpu_tensor, fn)(*gpu_args)
        except RuntimeError as e:
            reason = e.args[0]
            if 'only supports floating-point types' in reason or 'unimplemented data type' in reason:
                raise unittest.SkipTest('unimplemented data type')
            raise
        except AttributeError as e:
            reason = e.args[0]
            if 'object has no attribute' in reason:
                raise unittest.SkipTest('unimplemented data type')
            raise
        # If one changes, another should change as well
        self.assertEqual(cpu_tensor, gpu_tensor, precision)
        self.assertEqual(cpu_args, gpu_args, precision)
        # Compare results
        if fn == 'element_size' and t.__name__ == 'HalfTensor':
            # Workaround since cpu_result is float
            self.assertEqual(2, gpu_result)
        else:
            self.assertEqual(cpu_result, gpu_result, precision)
    return tmp


class TestCuda(TestCase):
    _do_cuda_memory_leak_check = True

    @staticmethod
    def _test_memory_stats_generator(self, device=None, N=35):
        if device is None:
            device = torch.cuda.current_device()

        m0 = torch.cuda.memory_allocated(device)
        last_m_arr = [torch.cuda.memory_allocated(device)]
        max_m_arr = [torch.cuda.max_memory_allocated(device)]
        last_c_arr = [torch.cuda.memory_cached(device)]
        max_c_arr = [torch.cuda.max_memory_cached(device)]

        def alloc(*size):
            with torch.cuda.device(device):
                # NOTE: do **not** use methods that can have additional
                #       memory overhead, e.g., inplace random sampling methods.
                #       they can leave some memory occupied even after being
                #       deallocated, e.g., initialized RNG state, causing some
                #       memory checks below to fail.
                return torch.cuda.FloatTensor(*size)

        def assert_change(comp=1, empty_cache=False):
            # comp > 0: increased
            # comp = 0: equal
            # comp < 0: decreased
            new_m = torch.cuda.memory_allocated(device)
            new_max_m = torch.cuda.max_memory_allocated(device)
            if comp > 0:
                self.assertGreater(new_m, last_m_arr[0])
            elif comp < 0:
                self.assertLess(new_m, last_m_arr[0])
            else:
                self.assertEqual(new_m, last_m_arr[0])
            self.assertLessEqual(new_m, new_max_m)
            self.assertGreaterEqual(new_max_m, max_m_arr[0])
            last_m_arr[0] = new_m
            max_m_arr[0] = new_max_m

            new_c = torch.cuda.memory_cached(device)
            new_max_c = torch.cuda.max_memory_cached(device)
            # emptying cache may happen (due to allocation or empty_cache), so
            # we can't assert new_c >= last_c
            self.assertLessEqual(new_c, new_max_c)
            self.assertGreaterEqual(new_max_c, max_c_arr[0])
            last_c_arr[0] = new_c
            max_c_arr[0] = new_max_c

            if empty_cache:
                torch.cuda.empty_cache()
                new_c = torch.cuda.memory_cached(device)
                new_max_c = torch.cuda.max_memory_cached(device)
                self.assertLessEqual(new_c, last_c_arr[0])
                self.assertLessEqual(new_c, new_max_c)
                self.assertEqual(new_max_c, max_c_arr[0])
                last_c_arr[0] = new_c

        assert_change(0)
        assert_change(0)
        yield

        tensors1 = [alloc(1), alloc(10, 20), alloc(200, 300, 2000)]
        m1 = torch.cuda.memory_allocated(device)
        assert_change(1)
        yield

        tensors2 = []

        for i in range(1, int(N / 2) + 1):
            # small ones
            tensors2.append(alloc(i, i * 4))
            assert_change(1)
            yield

        for i in range(5, int(N / 2) + 5):
            # large ones
            tensors2.append(alloc(i, i * 7, i * 9, i * 11))
            assert_change(1)
            yield

        tensors2.append(alloc(0, 0, 0))
        assert_change(0)
        yield

        permute = []
        for i in torch.randperm(len(tensors2)):
            permute.append(tensors2[i])
            assert_change(0)
            yield

        del tensors2
        assert_change(0)
        yield
        tensors2 = permute
        assert_change(0)
        yield
        del permute
        assert_change(0)
        yield

        for i in range(int(N / 2)):
            x = tensors2[i].numel()
            del tensors2[i]
            assert_change(-x)  # in case that tensors2[i] is empty
            yield

        for i in range(2, int(2 * N / 3) + 2):
            tensors2.append(alloc(i, i * 3, i * 8))
            assert_change(1)
            yield

        del tensors2
        assert_change(-1)
        assert_change(0)
        self.assertEqual(torch.cuda.memory_allocated(device), m1)
        yield True

        del tensors1
        assert_change(-1)
        self.assertEqual(torch.cuda.memory_allocated(device), m0)

        # test empty_cache
        assert_change(0, empty_cache=True)

    def test_memory_stats(self):
        torch.cuda.empty_cache()
        for _ in self._test_memory_stats_generator(self):
            pass

    @unittest.skipIf(not TEST_MULTIGPU, "only one GPU detected")
    @skipIfRocm
    def test_memory_stats_multigpu(self):
        # advance a generator with a end flag
        def advance(gen, end):
            if not end:
                try:
                    next(gen)
                except StopIteration:
                    end = True
            return end

        # interlace
        torch.cuda.empty_cache()
        gen0 = self._test_memory_stats_generator(self, device=0, N=35)
        gen1 = self._test_memory_stats_generator(self, device=torch.device('cuda:1'), N=35)
        end0 = end1 = False
        while not (end0 and end1):
            end0 = advance(gen0, end0)
            end1 = advance(gen1, end1)

        # semi-random order
        torch.cuda.empty_cache()
        gen0 = self._test_memory_stats_generator(self, device=0, N=35)
        gen1 = self._test_memory_stats_generator(self, device=torch.device('cuda:1'), N=35)
        end0 = end1 = False

        while not (end0 and end1):
            end0 = advance(gen0, end0)
            if not end0:
                gen1_max_times = torch.LongTensor(1).random_(0, 3)[0]
            else:
                gen1_max_times = inf
            t = 0
            while t < gen1_max_times and not end1:
                end1 = advance(gen1, end1)
                t += 1

    @unittest.skipIf(not TEST_MULTIGPU, "only one GPU detected")
    @skipIfRocm
    def test_autogpu(self):
        x = torch.randn(5, 5).cuda()
        y = torch.randn(5, 5).cuda()
        self.assertEqual(x.get_device(), 0)
        self.assertEqual(x.get_device(), 0)
        with torch.cuda.device(1):
            z = torch.randn(5, 5).cuda()
            self.assertEqual(z.get_device(), 1)
            q = x.add(y)
            self.assertEqual(q.get_device(), 0)
            w = torch.randn(5, 5).cuda()
            self.assertEqual(w.get_device(), 1)
            self.assertEqual(y.cuda().get_device(), 1)
        z = z.cuda()
        self.assertEqual(z.get_device(), 0)

    @unittest.skipIf(not TEST_MULTIGPU, "only one GPU detected")
    @skipIfRocm
    def test_new(self):
        x = torch.randn(3, 3).cuda()
        self.assertEqual(x.new([0, 1, 2]).get_device(), 0)
        self.assertEqual(x.new([0, 1, 2], device=1).get_device(), 1)

        with torch.cuda.device(1):
            self.assertEqual(x.new([0, 1, 2]).get_device(), 0)
            self.assertEqual(x.new([0, 1, 2], device=1).get_device(), 1)

    @unittest.skipIf(not TEST_MULTIGPU, "only one GPU detected")
    @skipIfRocm
    def test_copy_device(self):
        x = torch.randn(5, 5).cuda()
        with torch.cuda.device(1):
            y = x.cuda()
            self.assertEqual(y.get_device(), 1)
            self.assertIs(y.cuda(), y)
            z = y.cuda(0)
            self.assertEqual(z.get_device(), 0)
            self.assertIs(z.cuda(0), z)

        x = torch.randn(5, 5)
        with torch.cuda.device(1):
            y = x.cuda()
            self.assertEqual(y.get_device(), 1)
            self.assertIs(y.cuda(), y)
            z = y.cuda(0)
            self.assertEqual(z.get_device(), 0)
            self.assertIs(z.cuda(0), z)

    def test_serialization_array_with_storage(self):
        x = torch.randn(5, 5).cuda()
        y = torch.IntTensor(2, 5).fill_(0).cuda()
        q = [x, y, x, y.storage()]
        with tempfile.NamedTemporaryFile() as f:
            torch.save(q, f)
            f.seek(0)
            q_copy = torch.load(f)
        self.assertEqual(q_copy, q, 0)
        q_copy[0].fill_(5)
        self.assertEqual(q_copy[0], q_copy[2], 0)
        self.assertTrue(isinstance(q_copy[0], torch.cuda.DoubleTensor))
        self.assertTrue(isinstance(q_copy[1], torch.cuda.IntTensor))
        self.assertTrue(isinstance(q_copy[2], torch.cuda.DoubleTensor))
        self.assertTrue(isinstance(q_copy[3], torch.cuda.IntStorage))
        q_copy[1].fill_(10)
        self.assertTrue(q_copy[3], torch.cuda.IntStorage(10).fill_(10))

    def test_type_conversions(self):
        x = torch.randn(5, 5)
        self.assertIsInstance(x.float(), torch.FloatTensor)
        self.assertIsInstance(x.cuda(), torch.cuda.DoubleTensor)
        self.assertIsInstance(x.cuda().float(), torch.cuda.FloatTensor)
        self.assertIsInstance(x.cuda().float().cpu(), torch.FloatTensor)
        self.assertIsInstance(x.cuda().float().cpu().int(), torch.IntTensor)

        y = x.storage()
        self.assertIsInstance(y.float(), torch.FloatStorage)
        self.assertIsInstance(y.cuda(), torch.cuda.DoubleStorage)
        self.assertIsInstance(y.cuda().float(), torch.cuda.FloatStorage)
        self.assertIsInstance(y.cuda().float().cpu(), torch.FloatStorage)
        self.assertIsInstance(y.cuda().float().cpu().int(), torch.IntStorage)

    def test_mul_intertype_scalar(self):
        x = torch.tensor(1.5, device='cuda')
        y = torch.tensor(3, dtype=torch.int32, device='cuda')

        self.assertEqual(x * y, 4.5)
        self.assertEqual(y * x, 4.5)
        with self.assertRaisesRegex(RuntimeError, 'expected type'):
            y *= x
        x *= y
        self.assertEqual(x, 4.5)

        x = torch.tensor(1.5, device='cuda', dtype=torch.float16)
        self.assertEqual(x * y, 4.5)
        # half * int currently promotes to double
        with self.assertRaisesRegex(RuntimeError, 'expected type'):
            x *= y
        with self.assertRaisesRegex(RuntimeError, 'expected type'):
            y *= x

    @unittest.skipIf(not TEST_MULTIGPU, "only one GPU detected")
    @skipIfRocm
    def test_type_conversions_same_gpu(self):
        x = torch.randn(5, 5).cuda(1)
        self.assertEqual(x.int().get_device(), 1)
        self.assertEqual(x.type(torch.int).get_device(), 1)
        self.assertEqual(x.to(torch.int).get_device(), 1)

    def test_neg(self):
        TestTorch._test_neg(self, lambda t: t.cuda())

    def _test_broadcast(self, input):
        if not TEST_MULTIGPU:
            raise unittest.SkipTest("only one GPU detected")
        result = comm.broadcast(input, (0, 1))
        for i, t in enumerate(result):
            self.assertEqual(t.get_device(), i)
            self.assertEqual(t, input)
            if input.is_cuda and input.get_device() == i:
                self.assertEqual(t.data_ptr(), input.data_ptr())

    @skipIfRocm
    def test_broadcast_cpu(self):
        self._test_broadcast(torch.randn(5, 5))

    @skipIfRocm
    def test_broadcast_gpu(self):
        self._test_broadcast(torch.randn(5, 5).cuda())

    @skipIfRocm
    def test_min_max_nan(self):
        tests = [(lambda x: x.min(), 'min'),
                 (lambda x: x.max(), 'max'),
                 (lambda x: x.min(0)[0], 'min_dim'),
                 (lambda x: x.max(0)[0], 'max_dim')]
        for f, name in tests:
            a = torch.arange(25.0).view(5, 5)
            a[2, 2] = nan
            actual = f(a.cuda()).cpu()
            expected = f(a).cpu()
            self.assertEqual(torch.isnan(actual), torch.isnan(expected), 'nans for {}'.format(name))
            self.assertEqual(actual[~torch.isnan(actual)],
                             expected[~torch.isnan(expected)], 'nans for {}'.format(name))

    @staticmethod
    def _test_broadcast_coalesced(self, tensors, buffer_size):
        b_tensors = [comm.broadcast(t, (0, 1)) for t in tensors]
        for (_, bt), t in zip(b_tensors, tensors):
            self.assertEqual(bt.get_device(), 1)
            self.assertEqual(bt, t)
            self.assertIsInstance(bt, type(t))

        bc_tensors = comm.broadcast_coalesced(tensors, (0, 1), buffer_size=buffer_size)
        bc_tensors_t = list(zip(*bc_tensors))
        self.assertEqual(b_tensors, bc_tensors_t)
        for (_, bt), (_, bct) in zip(b_tensors, bc_tensors_t):
            self.assertEqual(bt.get_device(), bct.get_device())
            self.assertIsInstance(bct, type(bt))

    @unittest.skipIf(not TEST_MULTIGPU, "only one GPU detected")
    @skipIfRocm
    def test_broadcast_coalesced(self):
        numel = 5
        num_bytes = numel * 8
        tensors = [
            make_sparse_tensor(torch.cuda.sparse.DoubleTensor, 1, 2, 3),
            torch.randn(numel).long().cuda(),
            torch.randn(numel).cuda(),
            make_sparse_tensor(torch.cuda.sparse.DoubleTensor, 10, 2, 3),
            make_sparse_tensor(torch.cuda.sparse.DoubleTensor, 5, 2, 3),
            make_sparse_tensor(torch.cuda.sparse.LongTensor, 7, 3, 3),
            make_sparse_tensor(torch.cuda.sparse.FloatTensor, 2, 2, 3),
            torch.randn(numel).long().cuda(),
            torch.randn(numel).long().cuda(),
            make_sparse_tensor(torch.cuda.sparse.LongTensor, 3, 2, 7),
            torch.randn(numel * 2).int().cuda(),  # int is 2x shorter
            torch.randn(numel).cuda(),
        ]
        self._test_broadcast_coalesced(self, tensors, num_bytes * 5 // 2)

    @unittest.skipIf(not TEST_MULTIGPU, "only one GPU detected")
    @skipIfRocm
    def test_broadcast_coalesced_dense_only(self):
        numel = 5
        num_bytes = numel * 8
        tensors = [
            torch.randn(numel).long().cuda(),
            torch.randn(numel).cuda(),
            torch.randn(numel).long().cuda(),
            torch.randn(numel).long().cuda(),
            torch.randn(numel * 2).int().cuda(),  # int is 2x shorter
            torch.randn(numel).cuda(),
        ]
        self._test_broadcast_coalesced(self, tensors, num_bytes * 5 // 2)

    @unittest.skipIf(not TEST_MULTIGPU, "only one GPU detected")
    @skipIfRocm
    def test_reduce_add(self):
        x = torch.randn(5, 5)
        y = torch.randn(5, 5)
        x_cuda = x.cuda(0)
        y_cuda = y.cuda(1)
        result = comm.reduce_add((x_cuda, y_cuda))
        self.assertEqual(result.get_device(), 0)
        self.assertEqual(result.cpu(), x + y)

    @staticmethod
    def _test_reduce_add_coalesced(self, tensors, buffer_size):
        dup_tensors = [tensors, list(map(lambda t: t.cuda(1), tensors))]

        r_tensors = list(map(comm.reduce_add, zip(*dup_tensors)))
        for r, t in zip(r_tensors, tensors):
            self.assertEqual(r.get_device(), t.get_device())
            self.assertEqual(r, t * 2)
            self.assertEqual(r.type(), t.type())

        rc_tensors = comm.reduce_add_coalesced(dup_tensors, buffer_size=buffer_size)
        self.assertEqual(r_tensors, rc_tensors)
        for r, rc in zip(r_tensors, rc_tensors):
            self.assertEqual(rc.get_device(), r.get_device())
            self.assertEqual(rc.type(), r.type())

    @unittest.skipIf(not TEST_MULTIGPU, "only one GPU detected")
    @skipIfRocm
    def test_reduce_add_coalesced(self):
        numel = 5
        num_bytes = numel * 8
        tensors = [
            make_sparse_tensor(torch.cuda.sparse.DoubleTensor, 1, 2, 3),
            torch.randn(numel).long().cuda(),
            torch.randn(numel).cuda(),
            make_sparse_tensor(torch.cuda.sparse.DoubleTensor, 10, 2, 3),
            make_sparse_tensor(torch.cuda.sparse.DoubleTensor, 5, 2, 3),
            make_sparse_tensor(torch.cuda.sparse.LongTensor, 7, 3, 3),
            make_sparse_tensor(torch.cuda.sparse.FloatTensor, 2, 2, 3),
            torch.randn(numel).long().cuda(),
            torch.randn(numel).long().cuda(),
            make_sparse_tensor(torch.cuda.sparse.LongTensor, 3, 2, 7),
            torch.randn(numel * 2).int().cuda(),  # int is 2x shorter
            torch.randn(numel).cuda(),
        ]
        self._test_reduce_add_coalesced(self, tensors, num_bytes * 5 // 2)

    @unittest.skipIf(not TEST_MULTIGPU, "only one GPU detected")
    @skipIfRocm
    def test_reduce_add_coalesced_dense_only(self):
        numel = 5
        num_bytes = numel * 8
        tensors = [
            torch.randn(numel).long().cuda(),
            torch.randn(numel).cuda(),
            torch.randn(numel).long().cuda(),
            torch.randn(numel).long().cuda(),
            torch.randn(numel * 2).int().cuda(),  # int is 2x shorter
            torch.randn(numel).cuda(),
        ]
        self._test_reduce_add_coalesced(self, tensors, num_bytes * 5 // 2)

    def _test_scatter(self, input, chunk_sizes=None, dim=0):
        if not TEST_MULTIGPU:
            raise unittest.SkipTest("only one GPU detected")
        result = comm.scatter(input, (0, 1), chunk_sizes, dim)
        self.assertEqual(len(result), 2)
        if chunk_sizes is None:
            chunk_sizes = tuple(repeat(input.size(dim) // 2, 2))
        chunk_start = 0
        for i, r in enumerate(result):
            chunk_end = chunk_start + chunk_sizes[i]
            index = [slice(None, None), slice(None, None)]
            index[dim] = slice(chunk_start, chunk_end)
            self.assertEqual(r, input[tuple(index)], 0)
            chunk_start = chunk_end

    def test_scatter_cpu(self):
        self._test_scatter(torch.randn(4, 4), dim=0)

    def test_scatter_cpu_dim(self):
        self._test_scatter(torch.randn(4, 4), dim=1)

    def test_scatter_cpu_neg_dim(self):
        self._test_scatter(torch.randn(4, 4), dim=-2)

    def test_scatter_cpu_sizes(self):
        self._test_scatter(torch.randn(6, 4), chunk_sizes=(2, 4))

    def test_scatter_gpu(self):
        self._test_scatter(torch.randn(4, 4).cuda(), dim=0)

    def test_scatter_gpu_dim(self):
        self._test_scatter(torch.randn(4, 4).cuda(), dim=1)

    def test_scatter_gpu_neg_dim(self):
        self._test_scatter(torch.randn(4, 4).cuda(), dim=-2)

    def test_scatter_gpu_sizes(self):
        self._test_scatter(torch.randn(6, 4).cuda(), chunk_sizes=(2, 4))

    def _test_gather(self, dim):
        if not TEST_MULTIGPU:
            raise unittest.SkipTest("only one GPU detected")
        x = torch.randn(2, 5).cuda(0)
        y = torch.randn(2, 5).cuda(1)
        result = comm.gather((x, y), dim)

        expected_size = list(x.size())
        expected_size[dim] += y.size(dim)
        expected_size = torch.Size(expected_size)
        self.assertEqual(result.get_device(), 0)
        self.assertEqual(result.size(), expected_size)

        index = [slice(None, None), slice(None, None)]
        index[dim] = slice(0, x.size(dim))
        self.assertEqual(result[tuple(index)], x)
        index[dim] = slice(x.size(dim), x.size(dim) + y.size(dim))
        self.assertEqual(result[tuple(index)], y)

    @skipIfRocm
    def test_gather(self):
        self._test_gather(0)

    @skipIfRocm
    def test_gather_dim(self):
        self._test_gather(1)

    @skipIfRocm
    def test_from_sequence(self):
        seq = [list(range(i * 4, i * 4 + 4)) for i in range(5)]
        reference = torch.arange(0, 20).resize_(5, 4)
        for t in types:
            cuda_type = get_gpu_type(t)
            self.assertEqual(cuda_type(seq), reference)

    def test_torch_manual_seed_seeds_cuda_devices(self):
        with freeze_rng_state():
            x = torch.zeros(4, 4).float().cuda()
            torch.manual_seed(2)
            self.assertEqual(torch.cuda.initial_seed(), 2)
            x.uniform_()
            torch.manual_seed(2)
            y = x.clone().uniform_()
            self.assertEqual(x, y)
            self.assertEqual(torch.cuda.initial_seed(), 2)

    def test_manual_seed(self):
        with freeze_rng_state():
            x = torch.zeros(4, 4).float().cuda()
            torch.cuda.manual_seed(2)
            self.assertEqual(torch.cuda.initial_seed(), 2)
            x.uniform_()
            torch.cuda.manual_seed(2)
            y = x.clone().uniform_()
            self.assertEqual(x, y)
            self.assertEqual(torch.cuda.initial_seed(), 2)

    @unittest.skipIf(not TEST_MULTIGPU, "only one GPU detected")
    @skipIfRocm
    def test_cat_autogpu(self):
        x = torch.randn(4, 4).cuda(1)
        y = torch.randn(4, 4).cuda(1)
        z = torch.cat([x, y], 0)
        self.assertEqual(z.get_device(), x.get_device())

    def test_cat(self):
        SIZE = 10
        for dim in range(-3, 3):
            pos_dim = dim if dim >= 0 else 3 + dim
            x = torch.rand(13, SIZE, SIZE).transpose(0, pos_dim).cuda()
            y = torch.rand(17, SIZE, SIZE).transpose(0, pos_dim).cuda()
            z = torch.rand(19, SIZE, SIZE).transpose(0, pos_dim).cuda()

            res1 = torch.cat((x, y, z), dim)
            self.assertEqual(res1.narrow(pos_dim, 0, 13), x, 0)
            self.assertEqual(res1.narrow(pos_dim, 13, 17), y, 0)
            self.assertEqual(res1.narrow(pos_dim, 30, 19), z, 0)

        x = torch.randn(20, SIZE, SIZE).cuda()
        self.assertEqual(torch.cat(torch.split(x, 7)), x)
        self.assertEqual(torch.cat(torch.chunk(x, 7)), x)

        y = torch.randn(1, SIZE, SIZE).cuda()
        z = torch.cat([x, y])
        self.assertEqual(z.size(), (21, SIZE, SIZE))

    @skipIfRocm
    def test_cat_empty_legacy(self):
        TestTorch._test_cat_empty_legacy(self, use_cuda=True)

    @skipIfRocm
    def test_cat_empty(self):
        TestTorch._test_cat_empty(self, use_cuda=True)

    def test_bernoulli(self):
        TestTorch._test_bernoulli(self, torch.double, 'cuda')
        TestTorch._test_bernoulli(self, torch.half, 'cuda')

    def test_cat_bad_input_sizes(self):
        x = torch.randn(2, 1).cuda()
        y = torch.randn(2, 1, 1).cuda()
        z = torch.randn(2, 1, 1).cuda()
        self.assertRaises(RuntimeError, lambda: torch.cat([x, y, z]))

        x = torch.randn(2, 1, 2).cuda()
        y = torch.randn(2, 1, 1).cuda()
        z = torch.randn(2, 2, 1).cuda()
        self.assertRaises(RuntimeError, lambda: torch.cat([x, y, z], dim=1))

    @unittest.skipIf(torch.cuda.device_count() >= 10, "Loading a cuda:9 tensor")
    @unittest.skipIf(not PY3, "Tensor was serialized with Python 3")
    def test_load_nonexistent_device(self):
        # Setup: create a serialized file object with a 'cuda:9' restore location
        tensor = torch.randn(2, device='cuda')
        buf = io.BytesIO()
        torch.save(tensor, buf)
        # NB: this might not work in the future if serialization changes
        buf = io.BytesIO(buf.getvalue().replace(b'cuda:0', b'cuda:9'))

        msg = r'Attempting to deserialize object on CUDA device 9'
        with self.assertRaisesRegex(RuntimeError, msg):
            _ = torch.load(buf)

    def test_serialization(self):
        x = torch.randn(4, 4).cuda()
        with tempfile.NamedTemporaryFile() as f:
            torch.save(x, f)
            f.seek(0)
            x_copy = torch.load(f)
        self.assertEqual(x_copy, x)
        self.assertIs(type(x_copy), type(x))
        self.assertEqual(x_copy.get_device(), x.get_device())

    def test_serialization_array_with_empty(self):
        x = [torch.randn(4, 4).cuda(), torch.cuda.FloatTensor()]
        with tempfile.NamedTemporaryFile() as f:
            torch.save(x, f)
            f.seek(0)
            x_copy = torch.load(f)
        for original, copy in zip(x, x_copy):
            self.assertEqual(copy, original)
            self.assertIs(type(copy), type(original))
            self.assertEqual(copy.get_device(), original.get_device())

    @unittest.skipIf(not TEST_MULTIGPU, "detected only one GPU")
    @skipIfRocm
    def test_multigpu_serialization(self):
        x = [torch.randn(4, 4).cuda(0), torch.randn(4, 4).cuda(1)]
        with tempfile.NamedTemporaryFile() as f:
            torch.save(x, f)
            f.seek(0)
            x_copy = torch.load(f)
        for original, copy in zip(x, x_copy):
            self.assertEqual(copy, original)
            self.assertIs(type(copy), type(original))
            self.assertEqual(copy.get_device(), original.get_device())

    @unittest.skipIf(not TEST_MULTIGPU, "detected only one GPU")
    @skipIfRocm
    def test_multigpu_serialization_remap(self):
        x = [torch.randn(4, 4).cuda(0), torch.randn(4, 4).cuda(1)]

        def gpu_remap(storage, location):
            if location == 'cuda:1':
                return storage.cuda(0)

        with tempfile.NamedTemporaryFile() as f:
            torch.save(x, f)
            f.seek(0)
            x_copy = torch.load(f, map_location=gpu_remap)

        for original, copy in zip(x, x_copy):
            self.assertEqual(copy, original)
            self.assertIs(type(copy), type(original))
            self.assertEqual(copy.get_device(), 0)

    @unittest.skipIf(not TEST_MULTIGPU, "detected only one GPU")
    @skipIfRocm
    def test_multigpu_serialization_remap_dict(self):
        x = [torch.randn(4, 4).cuda(0), torch.randn(4, 4).cuda(1)]
        with tempfile.NamedTemporaryFile() as f:
            torch.save(x, f)
            f.seek(0)
            x_copy = torch.load(f, map_location={'cuda:1': 'cuda:0'})
        for original, copy in zip(x, x_copy):
            self.assertEqual(copy, original)
            self.assertIs(type(copy), type(original))
            self.assertEqual(copy.get_device(), 0)

    @unittest.skipIf(not TEST_MULTIGPU, "detected only one GPU")
    @skipIfRocm
    def test_cuda_set_device(self):
        x = torch.randn(5, 5)
        with torch.cuda.device(1):
            self.assertEqual(x.cuda().get_device(), 1)
            torch.cuda.set_device(0)
            self.assertEqual(x.cuda().get_device(), 0)
            with torch.cuda.device(1):
                self.assertEqual(x.cuda().get_device(), 1)
            self.assertEqual(x.cuda().get_device(), 0)
            torch.cuda.set_device(1)
        self.assertEqual(x.cuda().get_device(), 0)

    def test_is_tensor(self):
        for t in types:
            tensor = get_gpu_type(t)()
            self.assertTrue(torch.is_tensor(tensor))
        self.assertTrue(torch.is_tensor(torch.cuda.HalfTensor()))

    def test_cuda_synchronize(self):
        torch.cuda.synchronize()

    @skipIfRocm
    def test_streams(self):
        default_stream = torch.cuda.current_stream()
        user_stream = torch.cuda.Stream()
        self.assertEqual(torch.cuda.current_stream(), default_stream)
        self.assertNotEqual(default_stream, user_stream)
        self.assertEqual(default_stream.cuda_stream, 0)
        self.assertNotEqual(user_stream.cuda_stream, 0)
        with torch.cuda.stream(user_stream):
            self.assertEqual(torch.cuda.current_stream(), user_stream)
        self.assertTrue(user_stream.query())
        # copy 10 MB tensor from CPU-GPU which should take some time
        tensor1 = torch.ByteTensor(10000000).pin_memory()
        tensor2 = tensor1.cuda(non_blocking=True)
        self.assertFalse(default_stream.query())
        default_stream.synchronize()
        self.assertTrue(default_stream.query())

    @unittest.skipIf(not TEST_MULTIGPU, "detected only one GPU")
    @skipIfRocm
    def test_streams_multi_gpu(self):
        default_stream = torch.cuda.current_stream()
        self.assertEqual(default_stream.device, 0)
        stream = torch.cuda.Stream(device=1)
        self.assertEqual(stream.device, 1)
        with torch.cuda.device(1):
            self.assertEqual(torch.cuda.current_stream().device, 1)
            self.assertNotEqual(torch.cuda.current_stream(), default_stream)

    @unittest.skipIf(not TEST_MULTIGPU, "multi-GPU not supported")
    @skipIfRocm
    def test_tensor_device(self):
        self.assertEqual(torch.cuda.FloatTensor(1).get_device(), 0)
        self.assertEqual(torch.cuda.FloatTensor(1, device=1).get_device(), 1)
        with torch.cuda.device(1):
            self.assertEqual(torch.cuda.FloatTensor(1).get_device(), 1)
            self.assertEqual(torch.cuda.FloatTensor(1, device=0).get_device(), 0)
            self.assertEqual(torch.cuda.FloatTensor(1, device=None).get_device(), 1)

    @skipIfRocm
    def test_events(self):
        stream = torch.cuda.current_stream()
        event = torch.cuda.Event(enable_timing=True)
        self.assertTrue(event.query())
        start_event = torch.cuda.Event(enable_timing=True)
        stream.record_event(start_event)
        torch.cuda._sleep(int(50 * get_cycles_per_ms()))
        stream.record_event(event)
        self.assertFalse(event.query())
        event.synchronize()
        self.assertTrue(event.query())
        self.assertGreater(start_event.elapsed_time(event), 0)

    @skipIfRocm
    def test_record_stream(self):
        cycles_per_ms = get_cycles_per_ms()

        t = torch.FloatTensor([1, 2, 3, 4]).pin_memory()
        result = torch.cuda.FloatTensor(t.size())
        stream = torch.cuda.Stream()
        ptr = [None]

        # Performs the CPU->GPU copy in a background stream
        def perform_copy():
            with torch.cuda.stream(stream):
                tmp = t.cuda(non_blocking=True)
                ptr[0] = tmp.data_ptr()
            torch.cuda.current_stream().wait_stream(stream)
            tmp.record_stream(torch.cuda.current_stream())
            torch.cuda._sleep(int(50 * cycles_per_ms))  # delay the copy
            result.copy_(tmp)

        perform_copy()
        with torch.cuda.stream(stream):
            tmp2 = torch.cuda.FloatTensor(t.size())
            tmp2.zero_()
            self.assertNotEqual(tmp2.data_ptr(), ptr[0], 'allocation re-used to soon')

        self.assertEqual(result.tolist(), [1, 2, 3, 4])

        # Check that the block will be re-used after the main stream finishes
        torch.cuda.current_stream().synchronize()
        with torch.cuda.stream(stream):
            tmp3 = torch.cuda.FloatTensor(t.size())
            self.assertEqual(tmp3.data_ptr(), ptr[0], 'allocation not re-used')

    def test_noncontiguous_pinned_memory(self):
        # See issue #3266
        x = torch.arange(0, 10).view((2, 5))
        self.assertEqual(x.t(), x.t().pin_memory())

    @skipIfRocm
    def test_caching_pinned_memory(self):
        cycles_per_ms = get_cycles_per_ms()

        # check that allocations are re-used after deletion
        t = torch.FloatTensor([1]).pin_memory()
        ptr = t.data_ptr()
        del t
        t = torch.FloatTensor([1]).pin_memory()
        self.assertEqual(t.data_ptr(), ptr, 'allocation not reused')

        # check that the allocation is not re-used if it's in-use by a copy
        gpu_tensor = torch.cuda.FloatTensor([0])
        torch.cuda._sleep(int(50 * cycles_per_ms))  # delay the copy
        gpu_tensor.copy_(t, non_blocking=True)
        del t
        t = torch.FloatTensor([1]).pin_memory()
        self.assertNotEqual(t.data_ptr(), ptr, 'allocation re-used too soon')
        self.assertEqual(list(gpu_tensor), [1])

    @unittest.skipIf(not TEST_MULTIGPU, "only one GPU detected")
    @skipIfRocm
    def test_caching_pinned_memory_multi_gpu(self):
        # checks that the events preventing pinned memory from being re-used
        # too early are recorded on the correct GPU
        cycles_per_ms = get_cycles_per_ms()

        t = torch.FloatTensor([1]).pin_memory()
        ptr = t.data_ptr()
        gpu_tensor0 = torch.cuda.FloatTensor([0], device=0)
        gpu_tensor1 = torch.cuda.FloatTensor([0], device=1)

        with torch.cuda.device(1):
            torch.cuda._sleep(int(50 * cycles_per_ms))  # delay the copy
            gpu_tensor1.copy_(t, non_blocking=True)

        del t
        t = torch.FloatTensor([2]).pin_memory()
        self.assertNotEqual(t.data_ptr(), ptr, 'allocation re-used too soon')

        with torch.cuda.device(0):
            gpu_tensor0.copy_(t, non_blocking=True)

        self.assertEqual(gpu_tensor1[0], 1)
        self.assertEqual(gpu_tensor0[0], 2)

    @staticmethod
    def _select_broadcastable_dims(dims_full=None):
        return TestTorch._select_broadcastable_dims(dims_full)

    @unittest.skipIf(not TEST_MAGMA, "no MAGMA library detected")
    def test_pinverse(self):
        TestTorch._test_pinverse(self, lambda t: t.cuda())

    @unittest.skipIf(not TEST_MAGMA, "no MAGMA library detected")
    def test_matrix_rank(self):
        TestTorch._test_matrix_rank(self, lambda x: x.cuda())

    @unittest.skipIf(not TEST_MAGMA, "no MAGMA library detected")
    def test_matrix_power(self):
        TestTorch._test_matrix_power(self, conv_fn=lambda t: t.cuda())

    @unittest.skipIf(not TEST_MAGMA, "no MAGMA library detected")
    def test_det_logdet_slogdet(self):
        TestTorch._test_det_logdet_slogdet(self, lambda t: t.cuda())

    @unittest.skipIf(not TEST_MAGMA, "no MAGMA library detected")
    def test_gesv_batched(self):
        TestTorch._test_gesv_batched(self, lambda t: t.cuda())

    @unittest.skipIf(not TEST_MAGMA, "no MAGMA library detected")
    def test_gesv_batched_dims(self):
        TestTorch._test_gesv_batched_dims(self, lambda t: t.cuda())

    def test_view(self):
        TestTorch._test_view(self, lambda t: t.cuda())

    def test_flip(self):
        TestTorch._test_flip(self, use_cuda=True)

    def test_rot90(self):
        TestTorch._test_rot90(self, use_cuda=True)

    def test_signal_window_functions(self):
        TestTorch._test_signal_window_functions(self, device=torch.device('cuda'))

    @skipIfRocm
    def test_fft_ifft_rfft_irfft(self):
        TestTorch._test_fft_ifft_rfft_irfft(self, device=torch.device('cuda'))

        @contextmanager
        def plan_cache_max_size(n):
            original = torch.backends.cuda.cufft_plan_cache.max_size
            torch.backends.cuda.cufft_plan_cache.max_size = n
            yield
            torch.backends.cuda.cufft_plan_cache.max_size = original

        with plan_cache_max_size(max(1, torch.backends.cuda.cufft_plan_cache.size - 10)):
            TestTorch._test_fft_ifft_rfft_irfft(self, device=torch.device('cuda'))

        with plan_cache_max_size(0):
            TestTorch._test_fft_ifft_rfft_irfft(self, device=torch.device('cuda'))

        torch.backends.cuda.cufft_plan_cache.clear()

        # check that stll works after clearing cache
        with plan_cache_max_size(10):
            TestTorch._test_fft_ifft_rfft_irfft(self, device=torch.device('cuda'))

        with self.assertRaisesRegex(RuntimeError, r"must be non-negative"):
            torch.backends.cuda.cufft_plan_cache.max_size = -1

        with self.assertRaisesRegex(RuntimeError, r"read-only property"):
            torch.backends.cuda.cufft_plan_cache.size = -1

    def test_stft(self):
        TestTorch._test_stft(self, device=torch.device('cuda'))

    @skipIfRocm
    def test_multinomial(self):
        TestTorch._test_multinomial(self, torch.cuda.FloatTensor)

        # Test two corner cases from older PyTorch (Issue #4858)
        freqs = torch.cuda.FloatTensor([
            0.0, 0.0, 0.0, 0.0, 0.0, 0.0, 0.0, 0.0, 0.0,
            0.03178183361887932, 0.027680952101945877, 0.033176131546497345,
            0.046052902936935425, 0.07742464542388916, 0.11543981730937958,
            0.14148041605949402, 0.15784293413162231, 0.13180233538150787,
            0.08271478116512299, 0.049702685326337814, 0.027557924389839172,
            0.018125897273421288, 0.011851548217236996, 0.010252203792333603,
            0.007422595750540495, 0.005372154992073774, 0.0045109698548913,
            0.0036087757907807827, 0.0035267581697553396, 0.0018864056328311563,
            0.0024605290964245796, 0.0022964938543736935, 0.0018453967059031129,
            0.0010662291897460818, 0.0009842115687206388, 0.00045109697384759784,
            0.0007791675161570311, 0.00020504408166743815, 0.00020504408166743815,
            0.00020504408166743815, 0.00012302644609007984, 0.0,
            0.00012302644609007984, 4.100881778867915e-05, 0.0, 0.0, 0.0, 0.0,
            0.0, 0.0])

        torch.cuda.manual_seed(11042)
        sample = torch.multinomial(freqs, 1000, True)
        self.assertNotEqual(freqs[sample].min(), 0)

        p = torch.zeros(3421, 2, device="cuda", dtype=torch.float)
        p[:, 1] = 1
        torch.cuda.manual_seed(5214)
        r = torch.multinomial(p, 1)
        self.assertNotEqual(r.min().item(), 0)

        # multinomial without repeat but with less nonzero
        # elements than draws
        # the intention currently is to return 0 for those
        # and match CPU behaviour, see issue #9062
        p = torch.zeros(1, 5, device="cuda")
        p[:, 1] = 1
        r = torch.multinomial(p, 2, replacement=False)
        expected = torch.zeros(1, 2, device="cuda", dtype=torch.long)
        expected[:, 0] = 1
        self.assertEqual(r, expected)

    @staticmethod
    def mute():
        os.dup2(os.open(os.devnull, os.O_WRONLY), sys.stderr.fileno())

    def _spawn_method(self, method, arg):
        ctx = mp.get_context("spawn")
        with ctx.Pool(1, initializer=self.mute) as pool:
            errors = pool.map(method, [arg])
            for e in errors:
                if 'device-side assert triggered' not in str(e):
                    self.fail(e)

    @staticmethod
    def _test_multinomial_invalid_probs_cuda(probs):
        try:
            with torch.random.fork_rng(devices=[0]):
                torch.multinomial(probs.to('cuda'), 1)
                torch.cuda.synchronize()
            return False  # Should not be reached
        except RuntimeError as e:
            return e

    @unittest.skipIf(NO_MULTIPROCESSING_SPAWN, "Disabled for environments that \
                     don't support multiprocessing with spawn start method")
    @unittest.skipIf(IS_WINDOWS, 'FIXME: CUDA OOM error on Windows')
    @unittest.skipIf(not PY3,
                     "spawn start method is not supported in Python 2, \
                     but we need it for creating another process with CUDA")
    def test_multinomial_invalid_probs_cuda(self):
        test_method = TestCuda._test_multinomial_invalid_probs_cuda
        self._spawn_method(test_method, torch.Tensor([0, -1]))
        self._spawn_method(test_method, torch.Tensor([0, inf]))
        self._spawn_method(test_method, torch.Tensor([0, -inf]))
        self._spawn_method(test_method, torch.Tensor([0, nan]))

    @skipIfRocm
    def test_broadcast(self):
        TestTorch._test_broadcast(self, lambda t: t.cuda())

    def test_contiguous(self):
        TestTorch._test_contiguous(self, lambda t: t.cuda())

    def test_broadcast_fused_matmul(self):
        TestTorch._test_broadcast_fused_matmul(self, lambda t: t.cuda())

    def test_broadcast_batched_matmul(self):
        TestTorch._test_broadcast_batched_matmul(self, lambda t: t.cuda())

    @skipIfRocm
    def test_index(self):
        TestTorch._test_index(self, lambda t: t.cuda())

    @skipIfRocm
    def test_advancedindex(self):
        TestTorch._test_advancedindex(self, lambda t: t.cuda())

    @skipIfRocm
    def test_advancedindex_mixed_cpu_cuda(self):
        def test(x, ia, ib):
            # test getitem
            self.assertEqual(x[:, ia, None, ib, 0].cpu(),
                             x.cpu()[:, ia.cpu(), None, ib.cpu(), 0])
            self.assertEqual(x[ia], x.cpu()[ia.cpu()])
            # test setitem
            x_clone1 = x.clone()
            x_clone2 = x.clone()
            first_shape = x[:, ia, None, ib, 0].shape
            second_shape = x[ia].shape
            x_clone1[:, ia, None, ib, 0] = torch.randn(first_shape).to(x_clone1)
            x_clone2[ia] = torch.randn(second_shape).to(x_clone2)

        cpu = torch.device('cpu')
        for device in ['cuda:0', 'cuda:1'] if torch.cuda.device_count() > 1 else ['cuda']:
            # Index cpu tensor with cuda tensor
            x = torch.randn(3, 4, 4, 4, 3)
            ia = torch.tensor([0, 2, 1]).to(device)
            ib = torch.tensor([0, 2, 1]).to(device)
            test(x, ia, ib)

            # Index cuda tensor with cpu tensor
            x = x.to(device)
            ia = ia.to(cpu)
            ib = ib.to(cpu)
            test(x, ia, ib)

            # Index cpu tensor with mixed cpu, cuda tensors
            x = x.to(cpu)
            ia = ia.to(cpu)
            ib = ib.to(device)
            test(x, ia, ib)

            # Index cuda tensor with mixed cpu, cuda tensors
            x = x.to(device)
            ia = ia.to(cpu)
            ib = ib.to(device)
            test(x, ia, ib)

            if torch.cuda.device_count() > 1:
                other_device = 'cuda:0' if device != 'cuda:0' else 'cuda:1'
                # Index cuda tensor with mixed cpu, cuda tensors on different devices
                x = x.to(device)
                ia = ia.to(cpu)
                ib = ib.to(other_device)
                test(x, ia, ib)

    @skipIfRocm
    def test_advancedindex_big(self):
        TestTorch._test_advancedindex_big(self, lambda t: t.cuda())

    @skipIfRocm
    def test_btrifact(self):
        TestTorch._test_btrifact(self, lambda t: t.cuda())

    @skipIfRocm
    def test_btrisolve(self):
        TestTorch._test_btrisolve(self, lambda t: t.cuda())

    @skipIfRocm
    def test_dim_reduction(self):
        TestTorch._test_dim_reduction(self, lambda t: t.cuda())

    @skipIfRocm
    def test_tensor_gather(self):
        TestTorch._test_gather(self, lambda t: t.cuda(), False)

    def test_tensor_scatter(self):
        TestTorch._test_scatter_base(self, lambda t: t.cuda(), 'scatter_', test_bounds=False)

    @skipIfRocm
    def test_tensor_scatterAdd(self):
        TestTorch._test_scatter_base(self, lambda t: t.cuda(), 'scatter_add_', test_bounds=False)

    def test_tensor_scatterFill(self):
        TestTorch._test_scatter_base(self, lambda t: t.cuda(), 'scatter_', True, test_bounds=False)

    @skipIfRocm
    def test_min_max_inits(self):
        # Testing if THC_reduceAll received the correct index initialization.
        # This affects the result of THC_reduceAll operations at extreme values
        x = torch.cuda.ByteTensor([0])
        y = torch.cuda.ByteTensor([255])
        expected = torch.cuda.LongTensor([0])[0]

        _, v = x.max(dim=0)
        self.assertEqual(v, expected)

        _, v = y.min(dim=0)
        self.assertEqual(v, expected)

    @skipIfRocm
    def test_max_with_inf(self):
        TestTorch._test_max_with_inf(self, (torch.half, torch.float, torch.double), 'cuda')

    @skipIfRocm
    def test_min_with_inf(self):
        TestTorch._test_min_with_inf(self, (torch.half, torch.float, torch.double), 'cuda')

    def test_int_pow(self):
        TestTorch._test_int_pow(self, lambda x: x.cuda())

    def test_remainder_overflow(self):
        TestTorch._test_remainder_overflow(self, dtype=torch.int64, device='cuda')

    def test_var(self):
        cpu_tensor = torch.randn(2, 3, 3)
        gpu_tensor = cpu_tensor.cuda()
        self.assertEqual(gpu_tensor.var(), cpu_tensor.var())
        self.assertEqual(gpu_tensor.var(1), cpu_tensor.var(1))
        self.assertEqual(gpu_tensor.var(2), cpu_tensor.var(2))
        self.assertEqual(gpu_tensor.std(), cpu_tensor.std())
        self.assertEqual(gpu_tensor.std(1), cpu_tensor.std(1))
        self.assertEqual(gpu_tensor.var(2), cpu_tensor.var(2))

        cpu_tensor = torch.randn(100)
        gpu_tensor = cpu_tensor.cuda()
        self.assertEqual(gpu_tensor.var(), cpu_tensor.var())

    def test_var_unbiased(self):
        tensor = torch.randn(100).cuda()
        self.assertEqual(tensor.var(0), tensor.var(0, unbiased=True))
        self.assertEqual(tensor.var(), tensor.var(unbiased=True))
        self.assertEqual(tensor.var(unbiased=False), tensor.var(0, unbiased=False))

        tensor = torch.FloatTensor([1.0, 2.0]).cuda()
        self.assertEqual(tensor.var(unbiased=True), 0.5)
        self.assertEqual(tensor.var(unbiased=False), 0.25)

        tensor = torch.randn(100).cuda()
        self.assertEqual(tensor.std(0), tensor.std(0, unbiased=True))
        self.assertEqual(tensor.std(), tensor.std(unbiased=True))
        self.assertEqual(tensor.std(unbiased=False), tensor.std(0, unbiased=False))

    def test_var_large_input(self):
        # Large, not-nice input
        tensor_cpu = torch.randn(2 * 32 * 1024 + 1, 2, 67)
        tensor_cuda = tensor_cpu.cuda()

        self.assertEqual(tensor_cpu.var(2), tensor_cuda.var(2).cpu())

    def test_var_stability(self):
        tensor = torch.FloatTensor([2281.5, 2281.25]).cuda()

        # Stability for inner dim
        self.assertEqual(tensor.var(0), 0.03125)

        # General stability
        self.assertEqual(tensor.var(), 0.03125)

        # Stability for outer dimensions
        tensor = tensor.unsqueeze(1)
        self.assertEqual(tensor.var(0), 0.03125)

    @skipIfRocm
    def test_digamma(self):
        def test(use_double=False):
            cpu_tensor = torch.randn(10, 10, 10)
            gpu_tensor = cpu_tensor.cuda()
            zeros = torch.zeros(10, 10, 10)
            if (use_double):
                cpu_tensor = cpu_tensor.double()
                gpu_tensor = gpu_tensor.double()
                zeros = zeros.double()
            cpu_out = cpu_tensor.digamma()
            gpu_out = gpu_tensor.digamma()
            norm_errors = (gpu_out - cpu_out.cuda()) / gpu_out
            self.assertEqual(norm_errors, zeros)

        test(True)
        test(False)

        # Test float32 behavior near and at poles.
        cpu_tensor = torch.tensor([-0.999999994, -1.999999994, -2.0000000111,
                                  -100.99999994, -1931.99999994, 0.000000111,
                                  -0.000000111, 0, -1, -2, -931])
        expected_errors = torch.tensor([0, 0, 0, 0, 0, 0, 0, nan, nan, nan, nan])
        gpu_tensor = cpu_tensor.cuda()
        cpu_out = cpu_tensor.digamma()
        gpu_out = gpu_tensor.digamma()
        norm_errors = (gpu_out - cpu_out.cuda()) / gpu_out
        self.assertEqual(norm_errors, expected_errors)

    @skipIfRocm
    def test_polygamma(self):
        def test(use_double=False):
            cpu_tensor = torch.randn(10, 10, 10)
            gpu_tensor = cpu_tensor.cuda()
            zeros = torch.zeros(10, 10, 10)
            if (use_double):
                cpu_tensor = cpu_tensor.double()
                gpu_tensor = gpu_tensor.double()
                zeros = zeros.double()
            for n in [0, 1]:
                cpu_out = cpu_tensor.polygamma(n)
                gpu_out = gpu_tensor.polygamma(n)
                norm_errors = (gpu_out - cpu_out.cuda()) / gpu_out
                self.assertEqual(norm_errors, zeros)

        test(True)
        test(False)

    @unittest.skipIf(not TEST_MAGMA, "no MAGMA library detected")
    def test_symeig(self):
        TestTorch._test_symeig(self, lambda t: t.cuda())

    def test_arange(self):
        for t in ['IntTensor', 'LongTensor', 'FloatTensor', 'DoubleTensor']:
            a = torch.cuda.__dict__[t]()
            torch.arange(0, 10, out=a)
            b = torch.__dict__[t]()
            torch.arange(0, 10, out=b)
            self.assertEqual(a, b.cuda())

    def test_linspace(self):
        a = torch.linspace(0, 10, 10, device='cuda')
        b = torch.linspace(0, 10, 10)
        self.assertEqual(a, b.cuda())

    def test_logspace(self):
        a = torch.logspace(1, 10, 10, device='cuda')
        b = torch.logspace(1, 10, 10)
        self.assertEqual(a, b.cuda())

    def test_diagonal(self):
        TestTorch._test_diagonal(self, dtype=torch.float32, device='cuda')

    def test_diagflat(self):
        TestTorch._test_diagflat(self, dtype=torch.float32, device='cuda')

    @unittest.skipIf(not TEST_MAGMA, "no MAGMA library detected")
    def test_trtrs(self):
        TestTorch._test_trtrs(self, lambda t: t.cuda())

    @unittest.skipIf(not TEST_MULTIGPU, "only one GPU detected")
    @skipIfRocm
    def test_get_set_rng_state_all(self):
        states = torch.cuda.get_rng_state_all()
        before0 = torch.cuda.FloatTensor(100, device=0).normal_()
        before1 = torch.cuda.FloatTensor(100, device=1).normal_()
        torch.cuda.set_rng_state_all(states)
        after0 = torch.cuda.FloatTensor(100, device=0).normal_()
        after1 = torch.cuda.FloatTensor(100, device=1).normal_()
        self.assertEqual(before0, after0, 0)
        self.assertEqual(before1, after1, 0)

    @skipIfRocm
    def test_nvtx(self):
        # Just making sure we can see the symbols
        torch.cuda.nvtx.range_push("foo")
        torch.cuda.nvtx.mark("bar")
        torch.cuda.nvtx.range_pop()

    @skipIfRocm
    def test_randperm_cuda(self):
        cuda = torch.device('cuda:0')

        # For small inputs, randperm is offloaded to CPU instead
        with torch.random.fork_rng(devices=[0]):
            res1 = torch.randperm(100, device=cuda)
        res2 = torch.cuda.LongTensor()
        torch.randperm(100, out=res2, device=cuda)
        self.assertEqual(res1, res2, 0)

        with torch.random.fork_rng(devices=[0]):
            res1 = torch.randperm(100000, device=cuda)
        res2 = torch.cuda.LongTensor()
        torch.randperm(100000, out=res2, device=cuda)
        self.assertEqual(res1, res2, 0)

        with torch.random.fork_rng(devices=[0]):
            res1 = torch.randperm(100, dtype=torch.half, device=cuda)
        res2 = torch.cuda.HalfTensor()
        torch.randperm(100, out=res2, device=cuda)
        self.assertEqual(res1, res2, 0)

        with torch.random.fork_rng(devices=[0]):
            res1 = torch.randperm(50000, dtype=torch.half, device=cuda)
        res2 = torch.cuda.HalfTensor()
        torch.randperm(50000, out=res2, device=cuda)
        self.assertEqual(res1, res2, 0)

        # randperm of 0 elements is an empty tensor
        res1 = torch.randperm(0, device=cuda)
        res2 = torch.cuda.LongTensor(5)
        torch.randperm(0, out=res2, device=cuda)
        self.assertEqual(res1.numel(), 0)
        self.assertEqual(res2.numel(), 0)

    def test_random_neg_values(self):
        TestTorch._test_random_neg_values(self, use_cuda=True)

    @skipIfRocm
    def test_bincount_cuda(self):
        TestTorch._test_bincount(self, device='cuda')
        # ensure CUDA code coverage
        input_size = (5000,)
        w = torch.randn(input_size, device='cuda')
        w_cpu = w.cpu()
        # test shared memory impl
        t = torch.randint(50, input_size, dtype=torch.int8, device='cuda')
        self.assertEqual(t.cpu().bincount(), t.bincount())
        self.assertEqual(t.cpu().bincount(w_cpu), t.bincount(w))
        # test multi block memory impl
        # see `THRESH_NUMBER_BINS_FOR_MULTI_BLOCK_MEM` in SummaryOps.cu
        t = torch.randint(500, input_size, dtype=torch.int64, device='cuda')
        self.assertEqual(t.cpu().bincount(), t.bincount())
        self.assertEqual(t.cpu().bincount(w_cpu), t.bincount(w))
        # test global memory impl
        # see `THRESH_NUMBER_BINS_FOR_GLOBAL_MEM` in SummaryOps.cu
        t = torch.randint(2000, input_size, dtype=torch.int64, device='cuda')
        self.assertEqual(t.cpu().bincount(), t.bincount())
        self.assertEqual(t.cpu().bincount(w_cpu), t.bincount(w))

    @skipIfRocm
    def test_tiny_half_norm_(self):
        a = torch.arange(25).cuda().float()
        a /= 100000000
        b = a.half()
        self.assertGreater(b.norm().item(), 0)

    # Test that wrap_with_cuda_memory_check successfully detects leak
    def test_cuda_memory_leak_detection(self):
        l = []

        @self.wrap_with_cuda_memory_check
        def no_leak():
            pass

        @self.wrap_with_cuda_memory_check
        def leak_gpu0():
            l.append(torch.tensor(10, device=torch.device("cuda:0")))

        no_leak()

        with self.assertRaisesRegex(AssertionError, r"leaked \d+ bytes CUDA memory on device 0"):
            leak_gpu0()

        if TEST_MULTIGPU:
            @self.wrap_with_cuda_memory_check
            def leak_gpu1():
                l.append(torch.tensor(10, device=torch.device("cuda:1")))

            with self.assertRaisesRegex(AssertionError, r"leaked \d+ bytes CUDA memory on device 1"):
                leak_gpu1()

    def test_cuda_memory_leak_detection_propagates_errors(self):
        with self.assertRaisesRegex(RuntimeError, r"The size of tensor a \(3\) must match"):
            with self.assertLeaksNoCudaTensors():
                x = torch.randn(3, 1, device='cuda')
                y = torch.randn(2, 1, device='cuda')
                z = x + y


def load_ignore_file():
    from os.path import join, dirname
    global ignores
    path = join(dirname(__file__), 'data', 'test_cuda_ignores.txt')
    with open(path, 'r') as f:
        ignores = {l for l in f.read().splitlines() if not l.startswith('#')}


def generate_tests():
    for decl in tests:
        for t in types:
            tensor = t()

            # Default values
            desc = ''
            type_subset = types
            no_inplace = False
            decorator = None
            if len(decl) == 3:
                name, constr, arg_constr = decl
            elif len(decl) == 4:
                name, constr, arg_constr, desc = decl
            elif len(decl) == 5:
                name, constr, arg_constr, desc, type_subset = decl
            elif len(decl) == 6:
                name, constr, arg_constr, desc, type_subset, no_inplace = decl
            elif len(decl) == 7:
                name, constr, arg_constr, desc, type_subset, no_inplace, decorator = decl

            if t not in type_subset:
                continue
            if TEST_WITH_ROCM and decorator is not None:
                if (isinstance(decorator, str)):
                    tensor_type_name = str(t.__name__)
                    decorator_list = decorator.split(":")
                    skip_type_list = decorator_list[1].split(",")
                    if (("ByteTensor" in skip_type_list) and tensor_type_name == "ByteTensor") \
                            or (("CharTensor" in skip_type_list) and tensor_type_name == "CharTensor") \
                            or (("DoubleTensor" in skip_type_list) and tensor_type_name == "DoubleTensor") \
                            or (("FloatTensor" in skip_type_list) and tensor_type_name == "FloatTensor") \
                            or (("HalfTensor" in skip_type_list) and tensor_type_name == "HalfTensor") \
                            or (("IntTensor" in skip_type_list) and tensor_type_name == "IntTensor") \
                            or (("LongTensor" in skip_type_list) and tensor_type_name == "LongTensor") \
                            or (("ShortTensor" in skip_type_list) and tensor_type_name == "ShortTensor"):
                        decorator = skipIfRocm
                    else:
                        decorator = None
            elif ((not TEST_WITH_ROCM) and (decorator is not None)):
                if (isinstance(decorator, str)):
                    decorator = None

            precision = custom_precision.get(name, TestCuda.precision)
            if is_half(t):
                precision = custom_half_precision.get(name, precision)

            for inplace in (True, False):
                if inplace and no_inplace:
                    continue
                if inplace:
                    name_inner = name + '_'
                else:
                    name_inner = name

                if t != torch.HalfTensor and not hasattr(tensor, name_inner):
                    # torch.HalfTensor doesn't support most operations,
                    # but we use torch.FloatTensor as cpu baseline
                    continue
                full_name = '{}.{}'.format(tensor.type(), name_inner)
                if full_name in ignores:
                    continue

                test_name = 'test_' + t.__name__ + '_' + name_inner
                if desc:
                    test_name += '_' + desc

                assert not hasattr(TestCuda, test_name), "Duplicated test name: " + test_name

                test_fn = compare_cpu_gpu(constr, arg_constr, name_inner, t, precision)

                if decorator is not None:
                    test_fn = decorator(test_fn)

                setattr(TestCuda, test_name, test_fn)


if __name__ == '__main__':
    if TEST_CUDA:
        load_ignore_file()
        generate_tests()

    # skip TestTorch tests
    # hide in __name__ == '__main__' because we don't want this to be run when
    # someone imports test_cuda
    def load_tests(loader, tests, pattern):
        test_suite = unittest.TestSuite()
        for test_group in tests:
            for test in test_group:
                if test.__class__.__name__ == 'TestTorch':
                    continue
                test_suite.addTest(test)
        return test_suite

    run_tests()<|MERGE_RESOLUTION|>--- conflicted
+++ resolved
@@ -260,13 +260,8 @@
     ('mul', small_3d, lambda t: [number(3.14, 3, t)], '', types, False,
         "skipIfRocm:CharTensor,ShortTensor"),
     ('mul', small_3d, lambda t: [small_3d_positive(t)], 'tensor'),
-<<<<<<< HEAD
+    ('mul', small_0d, lambda t: [small_0d(torch.IntTensor)], 'scalar', types, True),
     ('div', small_3d, lambda t: [number(3.14, 3, t)]),
-=======
-    ('mul', small_0d, lambda t: [small_0d(torch.IntTensor)], 'scalar', types, True),
-    ('div', small_3d, lambda t: [number(3.14, 3, t)], '', types, False,
-        "skipIfRocm:ByteTensor,CharTensor,FloatTensor,HalfTensor,ShortTensor"),
->>>>>>> 76ab26cc
     ('div', small_3d, lambda t: [small_3d_positive(t)], 'tensor'),
     ('pow', small_3d, lambda t: [number(3.14, 3, t)], None, float_types),
     ('pow', small_3d, lambda t: [number(1., 1, t)], 'pow1'),
