r"""Importing this file must **not** initialize CUDA context. test_distributed
relies on this assumption to properly run. This means that when this is imported
no CUDA calls shall be made, including torch.cuda.device_count(), etc.

common_cuda.py can freely initialize CUDA context when imported.
"""

import sys
import os
import platform
import re
import gc
import types
import inspect
import argparse
import unittest
import warnings
import random
import contextlib
from functools import wraps
from itertools import product
from copy import deepcopy
from numbers import Number

import __main__
import errno

import torch
import torch.cuda
from torch._utils_internal import get_writable_path
from torch._six import string_classes, inf
import torch.backends.cudnn
import torch.backends.mkl


torch.set_default_tensor_type('torch.DoubleTensor')
torch.backends.cudnn.disable_global_flags()


parser = argparse.ArgumentParser(add_help=False)
parser.add_argument('--seed', type=int, default=1234)
parser.add_argument('--accept', action='store_true')
args, remaining = parser.parse_known_args()
SEED = args.seed
ACCEPT = args.accept
UNITTEST_ARGS = [sys.argv[0]] + remaining
torch.manual_seed(SEED)


def run_tests(argv=UNITTEST_ARGS):
    unittest.main(argv=argv)

PY3 = sys.version_info > (3, 0)
PY34 = sys.version_info >= (3, 4)

IS_WINDOWS = sys.platform == "win32"
IS_PPC = platform.machine() == "ppc64le"


def _check_module_exists(name):
    r"""Returns if a top-level module with :attr:`name` exists *without**
    importing it. This is generally safer than try-catch block around a
    `import X`. It avoids third party libraries breaking assumptions of some of
    our tests, e.g., setting multiprocessing start method when imported
    (see librosa/#747, torchvision/#544).
    """
    if not PY3:  # Python 2
        import imp
        try:
            imp.find_module(name)
            return True
        except ImportError:
            return False
    elif PY34:  # Python [3, 3.4)
        import importlib
        loader = importlib.find_loader(name)
        return loader is not None
    else:  # Python >= 3.4
        import importlib
        spec = importlib.util.find_spec(name)
        return spec is not None

TEST_NUMPY = _check_module_exists('numpy')
TEST_SCIPY = _check_module_exists('scipy')
TEST_MKL = torch.backends.mkl.is_available()

# On Py2, importing librosa 0.6.1 triggers a TypeError (if using newest joblib)
# see librosa/librosa#729.
# TODO: allow Py2 when librosa 0.6.2 releases
TEST_LIBROSA = _check_module_exists('librosa') and PY3

NO_MULTIPROCESSING_SPAWN = os.environ.get('NO_MULTIPROCESSING_SPAWN', '0') == '1'
TEST_WITH_ASAN = os.getenv('PYTORCH_TEST_WITH_ASAN', '0') == '1'
TEST_WITH_UBSAN = os.getenv('PYTORCH_TEST_WITH_UBSAN', '0') == '1'
TEST_WITH_ROCM = os.getenv('PYTORCH_TEST_WITH_ROCM', '0') == '1'

if TEST_NUMPY:
    import numpy


def skipIfRocm(fn):
    @wraps(fn)
    def wrapper(*args, **kwargs):
        if TEST_WITH_ROCM:
            raise unittest.SkipTest("test doesn't currently work on the ROCm stack")
        else:
            fn(*args, **kwargs)
    return wrapper

<<<<<<< HEAD
def skipIfRocm(fn):
    @wraps(fn)
    def wrapper(*args, **kwargs):
        if TEST_WITH_ROCM:
            raise unittest.SkipTest("test doesn't currently work on the ROCm stack")
        else:
            fn(*args, **kwargs)
    return wrapper

=======
>>>>>>> dd0d2084

def skipIfNoLapack(fn):
    @wraps(fn)
    def wrapper(*args, **kwargs):
        try:
            fn(*args, **kwargs)
        except Exception as e:
            if 'Lapack library not found' in repr(e):
                raise unittest.SkipTest('Compiled without Lapack')
            raise
    return wrapper


def skipCUDAMemoryLeakCheckIf(condition):
    def dec(fn):
        if getattr(fn, '_do_cuda_memory_leak_check', True):  # if current True
            fn._do_cuda_memory_leak_check = not condition
        return fn
    return dec


def get_cuda_memory_usage():
    # we don't need CUDA synchronize because the statistics are not tracked at
    # actual freeing, but at when marking the block as free.
    num_devices = torch.cuda.device_count()
    gc.collect()
    return tuple(torch.cuda.memory_allocated(i) for i in range(num_devices))


def suppress_warnings(fn):
    @wraps(fn)
    def wrapper(*args, **kwargs):
        with warnings.catch_warnings():
            warnings.simplefilter("ignore")
            fn(*args, **kwargs)
    return wrapper


def get_cpu_type(type_name):
    module, name = type_name.rsplit('.', 1)
    assert module == 'torch.cuda'
    return getattr(torch, name)


def get_gpu_type(type_name):
    if isinstance(type_name, type):
        type_name = '{}.{}'.format(type_name.__module__, type_name.__name__)
    module, name = type_name.rsplit('.', 1)
    assert module == 'torch'
    return getattr(torch.cuda, name)


def to_gpu(obj, type_map={}):
    if isinstance(obj, torch.Tensor):
        assert obj.is_leaf
        t = type_map.get(obj.type(), get_gpu_type(obj.type()))
        with torch.no_grad():
            res = obj.clone().type(t)
            res.requires_grad = obj.requires_grad
        return res
    elif torch.is_storage(obj):
        return obj.new().resize_(obj.size()).copy_(obj)
    elif isinstance(obj, list):
        return [to_gpu(o, type_map) for o in obj]
    elif isinstance(obj, tuple):
        return tuple(to_gpu(o, type_map) for o in obj)
    else:
        return deepcopy(obj)


def get_function_arglist(func):
    return inspect.getargspec(func).args


def set_rng_seed(seed):
    torch.manual_seed(seed)
    random.seed(seed)
    if TEST_NUMPY:
        numpy.random.seed(seed)


@contextlib.contextmanager
def freeze_rng_state():
    rng_state = torch.get_rng_state()
    if torch.cuda.is_available():
        cuda_rng_state = torch.cuda.get_rng_state()
    yield
    if torch.cuda.is_available():
        torch.cuda.set_rng_state(cuda_rng_state)
    torch.set_rng_state(rng_state)


def iter_indices(tensor):
    if tensor.dim() == 0:
        return range(0)
    if tensor.dim() == 1:
        return range(tensor.size(0))
    return product(*(range(s) for s in tensor.size()))


def is_iterable(obj):
    try:
        iter(obj)
        return True
    except TypeError:
        return False


class TestCase(unittest.TestCase):
    precision = 1e-5
    maxDiff = None
    _do_cuda_memory_leak_check = False

    def __init__(self, method_name='runTest'):
        super(TestCase, self).__init__(method_name)
        # Wraps the tested method if we should do CUDA memory check.
        test_method = getattr(self, method_name)
        self._do_cuda_memory_leak_check &= getattr(test_method, '_do_cuda_memory_leak_check', True)
        # FIXME: figure out the flaky -1024 anti-leaks on windows. See #8044
        if self._do_cuda_memory_leak_check and not IS_WINDOWS:
            # the import below may initialize CUDA context, so we do it only if
            # self._do_cuda_memory_leak_check is True.
            from common_cuda import TEST_CUDA
            fullname = self.id().lower()  # class_name.method_name
            if TEST_CUDA and ('gpu' in fullname or 'cuda' in fullname):
                # initialize context & RNG to prevent false positive detections
                # when the test is the first to initialize those
                from common_cuda import initialize_cuda_context_rng
                initialize_cuda_context_rng()
                setattr(self, method_name, self.wrap_with_cuda_memory_check(test_method))

    def wrap_with_cuda_memory_check(self, method):
        # Assumes that `method` is the tested function in `self`.
        # NOTE: Python Exceptions (e.g., unittest.Skip) keeps objects in scope
        #       alive, so this cannot be done in setUp and tearDown because
        #       tearDown is run unconditionally no matter whether the test
        #       passes or not. For the same reason, we can't wrap the `method`
        #       call in try-finally and always do the check.
        @wraps(method)
        def wrapper(self, *args, **kwargs):
            befores = get_cuda_memory_usage()
            method(*args, **kwargs)
            afters = get_cuda_memory_usage()
            for i, (before, after) in enumerate(zip(befores, afters)):
                self.assertEqual(before, after, '{} leaked {} bytes CUDA memory on device {}'.format(
                                 self.id(), after - before, i))
        return types.MethodType(wrapper, self)

    def setUp(self):
        set_rng_seed(SEED)

    def assertTensorsSlowEqual(self, x, y, prec=None, message=''):
        max_err = 0
        self.assertEqual(x.size(), y.size())
        for index in iter_indices(x):
            max_err = max(max_err, abs(x[index] - y[index]))
        self.assertLessEqual(max_err, prec, message)

    def safeToDense(self, t):
        r = self.safeCoalesce(t)
        return r.to_dense()

    def safeCoalesce(self, t):
        tc = t.coalesce()
        self.assertEqual(tc.to_dense(), t.to_dense())
        self.assertTrue(tc.is_coalesced())

        # Our code below doesn't work when nnz is 0, because
        # then it's a 0D tensor, not a 2D tensor.
        if t._nnz() == 0:
            self.assertEqual(t._indices(), tc._indices())
            self.assertEqual(t._values(), tc._values())
            return tc

        value_map = {}
        for idx, val in zip(t._indices().t(), t._values()):
            idx_tup = tuple(idx.tolist())
            if idx_tup in value_map:
                value_map[idx_tup] += val
            else:
                value_map[idx_tup] = val.clone() if isinstance(val, torch.Tensor) else val

        new_indices = sorted(list(value_map.keys()))
        new_values = [value_map[idx] for idx in new_indices]
        if t._values().ndimension() < 2:
            new_values = t._values().new(new_values)
        else:
            new_values = torch.stack(new_values)

        new_indices = t._indices().new(new_indices).t()
        tg = t.new(new_indices, new_values, t.size())

        self.assertEqual(tc._indices(), tg._indices())
        self.assertEqual(tc._values(), tg._values())

        if t.is_coalesced():
            self.assertEqual(tc._indices(), t._indices())
            self.assertEqual(tc._values(), t._values())

        return tg

    def assertEqual(self, x, y, prec=None, message='', allow_inf=False):
        if isinstance(prec, str) and message == '':
            message = prec
            prec = None
        if prec is None:
            prec = self.precision

        if isinstance(x, torch.Tensor) and isinstance(y, Number):
            self.assertEqual(x.item(), y, prec, message, allow_inf)
        elif isinstance(y, torch.Tensor) and isinstance(x, Number):
            self.assertEqual(x, y.item(), prec, message, allow_inf)
        elif isinstance(x, torch.Tensor) and isinstance(y, torch.Tensor):
            def assertTensorsEqual(a, b):
                super(TestCase, self).assertEqual(a.size(), b.size(), message)
                if a.numel() > 0:
                    b = b.type_as(a)
                    b = b.cuda(device=a.get_device()) if a.is_cuda else b.cpu()
                    # check that NaNs are in the same locations
                    nan_mask = a != a
                    self.assertTrue(torch.equal(nan_mask, b != b), message)
                    diff = a - b
                    diff[nan_mask] = 0
                    # TODO: implement abs on CharTensor
                    if diff.is_signed() and 'CharTensor' not in diff.type():
                        diff = diff.abs()
                    max_err = diff.max()
                    self.assertLessEqual(max_err, prec, message)
            super(TestCase, self).assertEqual(x.is_sparse, y.is_sparse, message)
            if x.is_sparse:
                x = self.safeCoalesce(x)
                y = self.safeCoalesce(y)
                assertTensorsEqual(x._indices(), y._indices())
                assertTensorsEqual(x._values(), y._values())
            else:
                assertTensorsEqual(x, y)
        elif isinstance(x, string_classes) and isinstance(y, string_classes):
            super(TestCase, self).assertEqual(x, y, message)
        elif type(x) == set and type(y) == set:
            super(TestCase, self).assertEqual(x, y, message)
        elif is_iterable(x) and is_iterable(y):
            super(TestCase, self).assertEqual(len(x), len(y), message)
            for x_, y_ in zip(x, y):
                self.assertEqual(x_, y_, prec, message)
        elif isinstance(x, bool) and isinstance(y, bool):
            super(TestCase, self).assertEqual(x, y, message)
        elif isinstance(x, Number) and isinstance(y, Number):
            if abs(x) == inf or abs(y) == inf:
                if allow_inf:
                    super(TestCase, self).assertEqual(x, y, message)
                else:
                    self.fail("Expected finite numeric values - x={}, y={}".format(x, y))
                return
            super(TestCase, self).assertLessEqual(abs(x - y), prec, message)
        else:
            super(TestCase, self).assertEqual(x, y, message)

    def assertAlmostEqual(self, x, y, places=None, msg=None, delta=None, allow_inf=None):
        prec = delta
        if places:
            prec = 10**(-places)
        self.assertEqual(x, y, prec, msg, allow_inf)

    def assertNotEqual(self, x, y, prec=None, message=''):
        if isinstance(prec, str) and message == '':
            message = prec
            prec = None
        if prec is None:
            prec = self.precision

        if isinstance(x, torch.Tensor) and isinstance(y, torch.Tensor):
            if x.size() != y.size():
                super(TestCase, self).assertNotEqual(x.size(), y.size())
            self.assertGreater(x.numel(), 0)
            y = y.type_as(x)
            y = y.cuda(device=x.get_device()) if x.is_cuda else y.cpu()
            nan_mask = x != x
            if torch.equal(nan_mask, y != y):
                diff = x - y
                if diff.is_signed():
                    diff = diff.abs()
                diff[nan_mask] = 0
                max_err = diff.max()
                self.assertGreaterEqual(max_err, prec, message)
        elif type(x) == str and type(y) == str:
            super(TestCase, self).assertNotEqual(x, y)
        elif is_iterable(x) and is_iterable(y):
            super(TestCase, self).assertNotEqual(x, y)
        else:
            try:
                self.assertGreaterEqual(abs(x - y), prec, message)
                return
            except (TypeError, AssertionError):
                pass
            super(TestCase, self).assertNotEqual(x, y, message)

    def assertObjectIn(self, obj, iterable):
        for elem in iterable:
            if id(obj) == id(elem):
                return
        raise AssertionError("object not found in iterable")

    # TODO: Support context manager interface
    # NB: The kwargs forwarding to callable robs the 'subname' parameter.
    # If you need it, manually apply your callable in a lambda instead.
    def assertExpectedRaises(self, exc_type, callable, *args, **kwargs):
        subname = None
        if 'subname' in kwargs:
            subname = kwargs['subname']
            del kwargs['subname']
        try:
            callable(*args, **kwargs)
        except exc_type as e:
            self.assertExpected(str(e), subname)
            return
        # Don't put this in the try block; the AssertionError will catch it
        self.fail(msg="Did not raise when expected to")

    def assertWarns(self, callable, msg=''):
        r"""
        Test if :attr:`callable` raises a warning.
        """
        with warnings.catch_warnings(record=True) as ws:
            warnings.simplefilter("always")  # allow any warning to be raised
            callable()
            self.assertTrue(len(ws) > 0, msg)

    def assertWarnsRegex(self, callable, regex, msg=''):
        r"""
        Test if :attr:`callable` raises any warning with message that contains
        the regex pattern :attr:`regex`.
        """
        with warnings.catch_warnings(record=True) as ws:
            warnings.simplefilter("always")  # allow any warning to be raised
            callable()
            self.assertTrue(len(ws) > 0, msg)
            found = any(re.search(regex, str(w.message)) is not None for w in ws)
            self.assertTrue(found, msg)

    def assertExpected(self, s, subname=None):
        r"""
        Test that a string matches the recorded contents of a file
        derived from the name of this test and subname.  This file
        is placed in the 'expect' directory in the same directory
        as the test script. You can automatically update the recorded test
        output using --accept.

        If you call this multiple times in a single function, you must
        give a unique subname each time.
        """
        if not (isinstance(s, str) or (sys.version_info[0] == 2 and isinstance(s, unicode))):
            raise TypeError("assertExpected is strings only")

        def remove_prefix(text, prefix):
            if text.startswith(prefix):
                return text[len(prefix):]
            return text
        # NB: we take __file__ from the module that defined the test
        # class, so we place the expect directory where the test script
        # lives, NOT where test/common.py lives.  This doesn't matter in
        # PyTorch where all test scripts are in the same directory as
        # test/common.py, but it matters in onnx-pytorch
        module_id = self.__class__.__module__
        munged_id = remove_prefix(self.id(), module_id + ".")
        test_file = os.path.realpath(sys.modules[module_id].__file__)
        expected_file = os.path.join(os.path.dirname(test_file),
                                     "expect",
                                     munged_id)
        if subname:
            expected_file += "-" + subname
        expected_file += ".expect"
        expected = None

        def accept_output(update_type):
            print("Accepting {} for {}:\n\n{}".format(update_type, munged_id, s))
            with open(expected_file, 'w') as f:
                f.write(s)

        try:
            with open(expected_file) as f:
                expected = f.read()
        except IOError as e:
            if e.errno != errno.ENOENT:
                raise
            elif ACCEPT:
                return accept_output("output")
            else:
                raise RuntimeError(
                    ("I got this output for {}:\n\n{}\n\n"
                     "No expect file exists; to accept the current output, run:\n"
                     "python {} {} --accept").format(munged_id, s, __main__.__file__, munged_id))

        # a hack for JIT tests
        if IS_WINDOWS:
            expected = re.sub(r'CppOp\[(.+?)\]', 'CppOp[]', expected)
            s = re.sub(r'CppOp\[(.+?)\]', 'CppOp[]', s)

        if ACCEPT:
            if expected != s:
                return accept_output("updated output")
        else:
            if hasattr(self, "assertMultiLineEqual"):
                # Python 2.7 only
                # NB: Python considers lhs "old" and rhs "new".
                self.assertMultiLineEqual(expected, s)
            else:
                self.assertEqual(s, expected)

    if sys.version_info < (3, 2):
        # assertRegexpMatches renamed to assertRegex in 3.2
        assertRegex = unittest.TestCase.assertRegexpMatches
        # assertRaisesRegexp renamed to assertRaisesRegex in 3.2
        assertRaisesRegex = unittest.TestCase.assertRaisesRegexp


def download_file(url, binary=True):
    if sys.version_info < (3,):
        from urlparse import urlsplit
        import urllib2
        request = urllib2
        error = urllib2
    else:
        from urllib.parse import urlsplit
        from urllib import request, error

    filename = os.path.basename(urlsplit(url)[2])
    data_dir = get_writable_path(os.path.join(os.path.dirname(__file__), 'data'))
    path = os.path.join(data_dir, filename)

    if os.path.exists(path):
        return path
    try:
        data = request.urlopen(url, timeout=15).read()
        with open(path, 'wb' if binary else 'w') as f:
            f.write(data)
        return path
    except error.URLError:
        msg = "could not download test file '{}'".format(url)
        warnings.warn(msg, RuntimeWarning)
        raise unittest.SkipTest(msg)<|MERGE_RESOLUTION|>--- conflicted
+++ resolved
@@ -107,7 +107,6 @@
             fn(*args, **kwargs)
     return wrapper
 
-<<<<<<< HEAD
 def skipIfRocm(fn):
     @wraps(fn)
     def wrapper(*args, **kwargs):
@@ -116,9 +115,6 @@
         else:
             fn(*args, **kwargs)
     return wrapper
-
-=======
->>>>>>> dd0d2084
 
 def skipIfNoLapack(fn):
     @wraps(fn)
