from __future__ import absolute_import
from __future__ import division
from __future__ import print_function
from __future__ import unicode_literals

import unittest
import torch
import torch.nn as nn
import torch.nn.functional as F
from torch.testing import FileCheck

from common_utils import run_tests, IS_WINDOWS, IS_SANDCASTLE
from textwrap import dedent
from itertools import product, permutations

from test_jit import JitTestCase, enable_cpu_fuser, RUN_CUDA, RUN_CUDA_HALF, RUN_CUDA_MULTI_GPU, \
    backward_graph, all_backward_graphs, get_lstm_inputs, get_milstm_inputs, \
    LSTMCellC, LSTMCellF, LSTMCellS, MiLSTMCell, _inline_everything


class TestFuser(JitTestCase):
    def assertAllFused(self, graph, except_for=()):
        if [n.kind() for n in graph.nodes()] == ['prim::DifferentiableGraph']:
            graph = next(graph.nodes()).g('Subgraph')
        allowed_nodes = {'prim::Constant', 'prim::FusionGroup'} | set(except_for)
        self.assertTrue(all(node.kind() in allowed_nodes for node in graph.nodes()),
                        'got {}'.format(graph))
        self.assertTrue([node.kind() for node in graph.nodes()].count('prim::FusionGroup') == 1)

    def _test_fused_abs(self, device='cpu'):

        @torch.jit.script
        def func(x):
            return x.abs() * 2

        a = torch.randn(5, device=device)
        self.assertEqual(func(a), a.abs() * 2)
        self.assertAllFused(func.graph_for(a))

    @unittest.skipIf(IS_WINDOWS or IS_SANDCASTLE, "NYI: fuser CPU support for Windows or Sandcastle")
    @enable_cpu_fuser
    def test_abs_cpu(self):
        self._test_fused_abs()

    @unittest.skipIf(not RUN_CUDA, "requires CUDA")
    def test_abs_cuda(self):
        self._test_fused_abs(device="cuda")

    @unittest.skipIf(not RUN_CUDA, "requires CUDA")
    def test_zero_element_tensors(self):
        def decode(sin_t, cos_t):
            theta = torch.atan2(sin_t.float(), cos_t.float())
            return theta

        sin = torch.zeros(0, device="cuda")
        cos = torch.zeros(0, device="cuda")
        inputs = [sin, cos]
        ge = self.checkScript(decode, inputs)

    @unittest.skipIf(not RUN_CUDA, "fuser requires CUDA")
    def test_arg_configurations_smoke_cuda(self):
        # A smoke test to make sure we won't use the same kernel for contiguous
        # and non-contiguous arguments.
        # TODO: add optionally enabled debug counters to the fuser to verify
        #       that we really can tell the difference between configurations
        def f(x, y):
            z1, z2 = (x + y).chunk(2, dim=1)
            return z1 * z2

        x = torch.randn(4, 4, dtype=torch.float, device='cuda')
        y = torch.randn(4, 4, dtype=torch.float, device='cuda')
        traced_f = torch.jit.trace(f, (x, y,))
        self.assertEqual(traced_f(x.t().contiguous(), y), traced_f(x.t(), y))

    @unittest.skipIf(not RUN_CUDA, "fuser requires CUDA")
    def test_broadcast_cuda(self):
        def scaleshift(x, scale, shift):
            return x * scale + shift

        inputs = [
            torch.randn(4, 4, dtype=torch.float, device='cuda'),
            torch.randn(4, dtype=torch.float, device='cuda'),
            torch.randn(4, dtype=torch.float, device='cuda'),
        ]
        ge = self.checkTrace(scaleshift, inputs)
        self.assertAllFused(ge.graph_for(*inputs))

    @unittest.skipIf(not RUN_CUDA, "fuser requires CUDA")
    @unittest.skipIf(not RUN_CUDA_HALF, "no half support")
    def test_cuda_half(self):
        x = torch.randn(4, 4, dtype=torch.half, device='cuda')
        y = torch.randn(4, 4, dtype=torch.half, device='cuda')

        funcs = [
            self.fn_test_comparison_gt_lt,
            self.fn_test_relu,
            self.fn_test_exp
        ]

        # Note: Non fused inputs must be float to prevent loss of precision
        inputs = (x.float(), y.float())
        fusion_inputs = (x, y)
        for fn in funcs:
            local_inputs = [t.clone().requires_grad_() for t in inputs]
            local_fusion_inputs = [t.clone().requires_grad_() for t in fusion_inputs]

            # Verifies outputs
            fusion = torch.jit.trace(fn, local_fusion_inputs, check_trace=False)
            outputs = fn(*local_inputs)
            fusion_outputs = fusion(*local_fusion_inputs)
            outputs_half = [t.half() for t in outputs]
            self.assertEqual(outputs_half, fusion_outputs)

            # Verifies gradients
            for output, fusion_output in zip(outputs_half, fusion_outputs):
                grads = torch.autograd.grad(
                    output.float().sum(), local_inputs, allow_unused=True, retain_graph=True)
                fusion_grads = torch.autograd.grad(
                    fusion_output.sum(), local_fusion_inputs, allow_unused=True, retain_graph=True)
                grads_half = [t.half() for t in grads]
                self.assertEqual(grads_half, fusion_grads)

    @unittest.skipIf(not RUN_CUDA, "fuser requires CUDA")
    def test_checks_cat_inputs(self):
        # We shouldn't treat cat nodes as broadcasting. All their inputs
        # need to be checked for having the same map size, before we can
        # run the kernel.
        @torch.jit.script
        def f(x, y):
            return torch.cat([x + 2 * x + x ** 2, y + 4 * y + y ** 3], dim=0)

        # NOTE: y is broadcastable to x, but output of f(x, y) should have
        # shape 3x4, and not 4x4.
        x = torch.randn(2, 4, dtype=torch.float, device='cuda')
        y = torch.randn(1, 4, dtype=torch.float, device='cuda')

        self.assertEqual(f(x, y).shape, (3, 4))
        self.assertAllFused(f.graph_for(x, y))

    @unittest.skipIf(not RUN_CUDA, "No CUDA")
    def test_chunk_cuda(self):
        def fn(x):
            a, b, c = x.chunk(3, 1)
            return a * b + c

        inputs = [torch.randn(10, 6, dtype=torch.float, device='cuda')]

        ge = self.checkScript(fn, inputs)
        graph = ge.graph_for(*inputs)
        self.assertAllFused(graph)
        FileCheck().check("prim::ConstantChunk[chunks=3, dim=1]").run(str(graph))

    @staticmethod
    def _test_chunk_correctness(self, device='cpu'):
        def chunk_4_0(x):
            x0, x1, x2, x3 = x.chunk(4, 0)
            return x0 + x1 + x2 + x3

        def chunk_4_1(x):
            x0, x1, x2, x3 = x.chunk(4, 1)
            return x0 + x1 + x2 + x3

        def chunk_4_last(x):
            x0, x1, x2, x3 = x.chunk(4, 2)
            return x0 + x1 + x2 + x3

        fns = [chunk_4_0, chunk_4_1, chunk_4_last]
        tensors = [
            # splitSize = 1
            torch.randn(4, 4, 4, dtype=torch.float, device=device),

            # contiguous case
            torch.randn(12, 8, 16, dtype=torch.float, device=device),

            # non-contiguous case
            torch.randn(12, 8, 16, dtype=torch.float, device=device).transpose(1, 2),
        ]

        for tensor in tensors:
            for fn in fns:
                self.checkScript(fn, [tensor])

    @unittest.skipIf(IS_WINDOWS or IS_SANDCASTLE, "NYI: fuser CPU support for Windows or Sandcastle")
    @enable_cpu_fuser
    def test_chunk_correctness(self):
        return self._test_chunk_correctness(self, 'cpu')

    @unittest.skipIf(not RUN_CUDA, "No CUDA")
    def test_chunk_correctness_cuda(self):
        return self._test_chunk_correctness(self, 'cuda')

    @unittest.skipIf(not RUN_CUDA, "fuser requires CUDA")
    def test_chunk_distributes_cuda(self):
        def f(x, y):
            z1, z2 = (x + y).chunk(2, dim=1)
            return z1 * z2

        x = torch.randn(4, 4, dtype=torch.float, device='cuda')
        y = torch.randn(4, 4, dtype=torch.float, device='cuda')

        ge = self.checkTrace(f, (x, y))
        graph = ge.graph_for(x, y)
        FileCheck().check("broadcast_tensors").check('with prim::FusionGroup_0') \
            .check_count('ConstantChunk', 2, exactly=True).run(str(graph))

    @unittest.skipIf(not RUN_CUDA, "fuser requires CUDA")
    def test_chunk_motion_deduplicates_inputs(self):
        def func1(x):
            z = x * x
            z0, z1 = z.chunk(2)
            return z0 * z1

        def func2(x):
            z = x * x * x
            z0, z1 = z.chunk(2)
            return z0 * z1

        inputs = [
            torch.tensor([1.1, 1.2], device='cuda', dtype=torch.float),
        ]
        for func in [func1, func2]:
            module = self.checkScript(func, inputs)
            forward_graph = module.graph_for(*inputs)
            self.assertGraphContainsExactly(forward_graph, 'prim::FusionGroup', 1)
            fusion_group = list(forward_graph.nodes())[-1]
            self.assertEqual(len(list(fusion_group.inputs())), 1)

    @unittest.skipIf(not RUN_CUDA, "No CUDA")
    def test_chunk_multiple_cuda(self):
        # The arguments are intentionally used out of order as a test to see
        # if the fusion compiler adds extra args in the correct order
        def fn(s, x, y, z):
            z1, z2 = z.chunk(2, 2)
            x1, x2, x3 = x.chunk(3, 1)
            y1, y2 = y.chunk(2, 0)
            return s + x1 + x2 + x3 + y1 + y2 + z1 + z2

        inputs = [
            torch.randn(5, 2, 3, dtype=torch.float, device='cuda'),
            torch.randn(5, 6, 3, dtype=torch.float, device='cuda'),
            torch.randn(10, 2, 3, dtype=torch.float, device='cuda'),
            torch.randn(5, 2, 6, dtype=torch.float, device='cuda'),
        ]

        ge = self.checkScript(fn, inputs)
        self.assertAllFused(ge.graph_for(*inputs))

    @unittest.skipIf(not RUN_CUDA, "fuser requires CUDA")
    def test_clamp(self):
        def func2(a, b):
            return torch.clamp(a + b, min=0, max=2)

        def funcInf(a, b):
            return torch.clamp(a + b, min=0, max=float('inf'))

        def funcOptMin(a, b):
            return torch.clamp(a + b, max=2)

        def funcOptMax(a, b):
            return torch.clamp(a + b, min=0)

        a = torch.randn(4, 4, dtype=torch.float, device='cuda', requires_grad=True)
        b = torch.randn(4, 4, dtype=torch.float, device='cuda')
        nan = torch.tensor(float('nan'), dtype=torch.float, device='cuda')

        funcs = (func2, funcInf, funcOptMin, funcOptMax)
        for f, inputs in product(funcs, [[a, b], [a, nan]]):
            inp1, inp2 = inputs
            s = self.checkScript(f, (inp1, inp2))
            self.assertAllFused(s.graph_for(inp1, inp2), except_for={'aten::size', 'aten::_size_if_not_equal'})

            c = s(inp1, inp2)
            c.sum().backward()
            graph = backward_graph(s)
            self.assertAllFused(graph, except_for={'aten::Float'})

    @unittest.skipIf(not RUN_CUDA, "fuser requires CUDA")
    def test_dropout(self):
        def func(x):
            x = torch.nn.functional.dropout(x)
            return torch.nn.functional.relu(x)

        a = torch.randn(4, 4, dtype=torch.float, device='cuda', requires_grad=True)
        s = torch.jit.script(func, (a,))
        c = s(a)
        c.sum().backward()
        graph = backward_graph(s)
        self.assertAllFused(graph, except_for={'aten::div', 'prim::Constant'})

    @unittest.skipIf(not RUN_CUDA, "fuser requires CUDA")
    def test_comparison_eq_ne(self):
        def f(x, y):
            mask = (x == 0).type_as(x)
            z = x * mask + y
            mask = (x != 0).type_as(x)
            z = z * mask + y
            return z

        x = torch.randn(4, 4, dtype=torch.float, device='cuda')
        y = torch.randn(4, 4, dtype=torch.float, device='cuda')

        ge = self.checkTrace(f, (x, y))
        self.assertAllFused(ge.graph_for(x, y))

    @staticmethod
    def fn_test_comparison_gt_lt(x, y):
        mask = (x > 0).type_as(x)
        z = x * mask + y
        mask = (x < 0).type_as(x)
        z = z * mask + y
        return z

    @unittest.skipIf(not RUN_CUDA, "fuser requires CUDA")
    def test_comparison_gt_lt_cuda(self):
        x = torch.randn(4, 4, dtype=torch.float, device='cuda')
        y = torch.randn(4, 4, dtype=torch.float, device='cuda')

        ge = self.checkTrace(self.fn_test_comparison_gt_lt, (x, y))
        self.assertAllFused(ge.graph_for(x, y))

    @unittest.skipIf(not RUN_CUDA, "fuser requires CUDA")
    def test_comparison_ge_le_cuda(self):
        def f(x, y):
            mask = (x >= 0).type_as(x)
            z = x * mask + y
            mask = (x <= 0).type_as(x)
            z = z * mask + y
            return z

        x = torch.randn(4, 4, dtype=torch.float, device='cuda')
        y = torch.randn(4, 4, dtype=torch.float, device='cuda')

        ge = self.checkTrace(f, (x, y))
        self.assertAllFused(ge.graph_for(x, y))
        x.requires_grad_(True)
        y.requires_grad_(True)
        self.assertAllFused(ge.graph_for(x, y), except_for=("aten::size", "prim::BroadcastSizes",
                                                            "aten::_size_if_not_equal"))

    @unittest.skipIf(not RUN_CUDA, "fuser requires CUDA")
    def test_addcmul_cuda(self):
        t = torch.randn(1, 4, dtype=torch.float, device='cuda')
        t1 = torch.randn(4, 1, dtype=torch.float, device='cuda')
        t2 = torch.randn(1, 4, dtype=torch.float, device='cuda')

        def foo(t, t1, t2):
            return t.addcmul(t + 1, t2, value=0.1)

        ge = self.checkTrace(foo, (t, t1, t2), allow_unused=True)
        graph = ge.graph_for(t, t1, t2)
        self.assertAllFused(graph)

    # TODO: We leak CUDA memory here because the traced graph holds onto a
    # constant-ified tensor. Since the Python-global CompilationUnit is alive
    # until the end of the process, the memory is effectively leaked.
    # Removed `_cuda` suffix from this test which disables leak-checking.
    # If this is a real problem, we'll need to revisit Torchscript Function
    # lifetimes in Python.
    @unittest.skipIf(not RUN_CUDA, "fuser requires CUDA")
<<<<<<< HEAD
    @skipIfRocm
    def test_lerp_cuda(self):
=======
    def test_lerp(self):
>>>>>>> e293c4ea
        start = torch.randn(4, 1, dtype=torch.float, device='cuda')
        end = torch.randn(1, 4, dtype=torch.float, device='cuda')
        weight = torch.tensor(0.5, dtype=torch.float, device='cuda')

        # scalar weight overload
        def foo_weight_scalar(start, end):
            return torch.lerp(start + 1, end, 0.5)

        # tensor weight overload
        def foo_weight_tensor(start, end):
            return torch.lerp(start + 1, end, weight)

        ge_weight_scalar = self.checkTrace(foo_weight_scalar, (start, end))
        graph = ge_weight_scalar.graph_for(start, end)
        self.assertAllFused(graph)

        ge_weight_tensor = self.checkTrace(foo_weight_tensor, (start, end))
        graph = ge_weight_tensor.graph_for(start, end)
        self.assertAllFused(graph)

    @unittest.skipIf(not RUN_CUDA, "fuser requires CUDA")
    def test_concat_cuda(self):
        hx = torch.randn(3, 20, dtype=torch.float, device='cuda')
        cx = torch.randn(3, 20, dtype=torch.float, device='cuda')

        def foo(hx, cx):
            return torch.cat((hx + cx, hx * cx))

        ge = self.checkTrace(foo, (hx, cx))
        graph = ge.graph_for(hx, cx)
        self.assertAllFused(graph)
        FileCheck().check("FusedConcat").check_next("return").run(str(graph))

    @unittest.skipIf(not RUN_CUDA, "fuser requires CUDA")
    def test_concat_invariant_cuda(self):
        # Invariant: the output of prim::FusedConcat may
        # not be an input to any node inside the FusionGroup.
        def fn(x, y, z):
            x1 = x + y
            y1 = x - y
            w = torch.cat([x1, y1])
            return w + z

        x = torch.randn(2, 2, dtype=torch.float, device='cuda')
        y = torch.randn(2, 2, dtype=torch.float, device='cuda')
        z = torch.randn(4, 2, dtype=torch.float, device='cuda')
        ge = self.checkTrace(fn, (x, y, z))
        graph = ge.graph_for(x, y, z)
        self.assertAllFused(graph, except_for={'aten::add'})
        FileCheck().check("FusedConcat").check_next("return").run(str(graph))

    @staticmethod
    def fn_test_exp(x, y):
        return (x + .5 * y).exp()

    @unittest.skipIf(not RUN_CUDA, "fuser requires CUDA")
    def test_exp_cuda(self):
        x = torch.randn(4, 4, dtype=torch.float, device='cuda')
        y = torch.randn(4, 4, dtype=torch.float, device='cuda')

        ge = self.checkTrace(self.fn_test_exp, (x, y))
        self.assertAllFused(ge.graph_for(x, y))

    @unittest.skipIf(not RUN_CUDA, "fuser requires CUDA")
    @_inline_everything
    def test_fuse_decompose_normalization(self):
        class ResLike(torch.jit.ScriptModule):
            def __init__(self, norm_module):
                super(ResLike, self).__init__()
                self.nm = norm_module

            @torch.jit.script_method
            def forward(self, x, y):
                return y + torch.relu(self.nm(x))

        def test_norm_decompose(nm, in_opt_graph, not_in_opt_graph, in_fusegraph):
            model = ResLike(nm).cuda()
            model_noopt = ResLike(nm).cuda()
            model_noopt.load_state_dict(model.state_dict())
            x = torch.randn(2, 16, 8, 8, device='cuda')
            y = torch.randn(2, 16, 8, 8, device='cuda')

            # FIXME: We need differentiation for CNNs for this optimization to trigger
            with torch.no_grad():
                out = model(x, y)
                graph = model.graph_for(x, y)
                rep = str(graph)

                with torch.jit.optimized_execution(False):
                    out_noopt = model_noopt(x, y)
                    rep_noopt = str(model_noopt.graph_for(x, y))
                self.assertEqual(out, out_noopt, prec=3e-5)

            # Check that normalization op has really been decomposed
            for node_in_graph in in_opt_graph:
                self.assertIn(node_in_graph, rep)

            for node_not_in_graph in not_in_opt_graph:
                self.assertNotIn(node_not_in_graph, rep)
                self.assertIn(node_not_in_graph, rep_noopt)

            fusion_groups = [node for node in graph.nodes() if node.kind() == 'prim::FusionGroup']
            self.assertEqual(len(fusion_groups), 1)
            fused_graph = str(fusion_groups[0].g('Subgraph'))
            for node_in_fusegraph in in_fusegraph:
                self.assertIn(node_in_fusegraph, fused_graph)

        # test for batchnorm decompose
        bm = nn.BatchNorm2d(16)
        test_norm_decompose(bm, ['aten::batch_norm_update_stats'],
                            ['aten::batch_norm('], ['aten::sqrt'])

        # test for layernorm decompose
        lm = nn.LayerNorm(8)
        test_norm_decompose(lm, ['aten::batch_norm_stats'],
                            ['aten::layer_norm('], ['aten::sub', 'aten::mul', 'aten::add'])

    @unittest.skipIf(not RUN_CUDA, "fuser requires CUDA")
    def test_threshold(self):
        def f(x):
            return torch.threshold(x, 0, -10) + x + x + x

        x = torch.tensor([-1, -0.5, 0, 1, 2, 3], device='cuda')
        scripted = torch.jit.script(f)

        self.assertEqual(f(x), scripted(x))
        self.assertAllFused(scripted.graph_for(x))

    @unittest.skipIf(not RUN_CUDA, "fuser requires CUDA")
    def test_scalar_arg_cuda(self):
        def fn_test_scalar_arg(x, p):
            # type: (Tensor, float) -> Tensor
            return p * (x * x + x)

        x = torch.randn(4, 4, dtype=torch.float, device='cuda')
        p = 3
        scripted = torch.jit.script(fn_test_scalar_arg, (x, p))
        self.assertEqual(fn_test_scalar_arg(x, p), scripted(x, p))
        self.assertAllFused(scripted.graph_for(x, p))
        x.requires_grad_(True)
        out = scripted(x, p)
        self.assertAllFused(scripted.graph_for(x, p), except_for=("aten::size", "prim::BroadcastSizes",
                                                                  "aten::_size_if_not_equal"))

    @unittest.skipIf(IS_WINDOWS or IS_SANDCASTLE, "NYI: fuser CPU support for Windows or Sandcastle")
    @enable_cpu_fuser
    def test_fuser_deduplication(self):
        # See that fusion kernel outputs are deduplicated when removing  _grad_sum_to_size in the fuser's compilation
        # see the discussion in PR #14957.
        def f(x, y):
            return torch.sigmoid(x + y)

        b = torch.randn(5, 5, requires_grad=True)
        a = torch.randn(5, 5, requires_grad=True)
        s = self.checkScript(f, (a, b))
        self.assertAllFused(s.graph_for(a, b), except_for={'aten::size', 'aten::_size_if_not_equal', 'prim::BroadcastSizes'})

        c = s(a, b)
        ga, gb = torch.autograd.grad(c.sum(), [a, b])
        graph = backward_graph(s)
        self.assertAllFused(graph)
        # check that a, b share storage, i.e. were generated as a single output in the fuser
        self.assertEqual(ga.data_ptr(), gb.data_ptr())

    @unittest.skipIf(IS_WINDOWS or IS_SANDCASTLE, "NYI: fuser CPU support for Windows or Sandcastle")
    @enable_cpu_fuser
    @unittest.skip("temporarily disabled because fusion was restricted in fixing #22833")
    def test_fuser_iou(self):
        # This checks if most of Intersection over Union is fused.
        # In particular, the backward contains many _grad_sum_to_size.
        def iou(b1x1, b1y1, b1x2, b1y2, b2x1, b2y1, b2x2, b2y2):
            ltx = torch.max(b1x1, b2x1)  # [N,M]
            lty = torch.max(b1y1, b2y1)
            rbx = torch.min(b1x2, b2x2)
            rby = torch.min(b1y2, b2y2)

            w = (rbx - ltx).clamp(min=0, max=float('inf'))  # [N,M]
            h = (rby - lty).clamp(min=0, max=float('inf'))  # [N,M]
            inter = w * h  # [N,M]

            area1 = (b1x2 - b1x1) * (b1y2 - b1y2)  # [N,1]
            area2 = (b2x2 - b2x1) * (b2y2 - b2y2)  # [1,M]
            iou = inter / (area1 + area2 - inter)
            return iou

        box1 = torch.randn(5, 4, requires_grad=True)
        box2 = torch.randn(5, 4, requires_grad=True)
        # unsqueezing can currently not be fused
        b1x1 = box1[:, 0].unsqueeze(1)  # [N,1]
        b1y1 = box1[:, 1].unsqueeze(1)
        b1x2 = box1[:, 2].unsqueeze(1)
        b1y2 = box1[:, 3].unsqueeze(1)
        b2x1 = box2[:, 0].unsqueeze(0)  # [1,N]
        b2y1 = box2[:, 1].unsqueeze(0)
        b2x2 = box2[:, 2].unsqueeze(0)
        b2y2 = box2[:, 3].unsqueeze(0)

        s = self.checkScript(iou, (b1x1, b1y1, b1x2, b1y2, b2x1, b2y1, b2x2, b2y2))
        self.assertAllFused(s.graph_for(b1x1, b1y1, b1x2, b1y2, b2x1, b2y1, b2x2, b2y2),
                            except_for={'aten::size', 'prim::BroadcastSizes', 'aten::_size_if_not_equal'})

        c = s(b1x1, b1y1, b1x2, b1y2, b2x1, b2y1, b2x2, b2y2)
        torch.autograd.grad(c.sum(), [b1x1, b1y1, b1x2, b1y2, b2x1, b2y1, b2x2, b2y2])
        graph = backward_graph(s)
        self.assertAllFused(graph, except_for={'aten::size', 'prim::BroadcastSizes', 'aten::_size_if_not_equal'})

    @unittest.skipIf(not RUN_CUDA, "fuser requires CUDA")
    @unittest.skipIf(not RUN_CUDA_MULTI_GPU, "needs non-zero device")
    @enable_cpu_fuser
    def test_fusion_reuse_multi_gpu(self):
        def fn(x, y):
            return x * y * x * y

        inputs_cpu = [
            torch.randn(4, 4, dtype=torch.float),
            torch.randn(4, 4, dtype=torch.float),
        ]
        inputs_cuda0 = [x.cuda(0) for x in inputs_cpu]
        inputs_cuda1 = [y.cuda(1) for y in inputs_cpu]

        # Should not crash; these should compile different kernels.
        ge = self.checkScript(fn, inputs_cpu)
        self.assertAllFused(ge.graph_for(*inputs_cpu))
        ge(*inputs_cuda0)
        ge(*inputs_cuda1)

    @unittest.skipIf(not RUN_CUDA, "fuser requires CUDA")
    @unittest.skipIf(not RUN_CUDA_MULTI_GPU, "needs non-zero device")
    @enable_cpu_fuser
    def test_kernel_cache_multi_gpu(self):
        def not_fusible(x):
            return x

        def fn(x, y, z):
            x_out = x * x * x * x * x  # fusion: lambda x. x * x * x * x * x
            y_out = y * y * y * y * y
            z_out = z * z * z * z * z
            return not_fusible(x_out), not_fusible(y_out), not_fusible(z_out)

        inputs = [
            torch.randn(4, 4, dtype=torch.float),
            torch.randn(4, 4, dtype=torch.float, device='cuda:0'),
            torch.randn(4, 4, dtype=torch.float, device='cuda:1'),
        ]

        prev_cache_size = torch._C._jit_debug_fuser_num_cached_kernel_specs()

        # There are 3 FusionGroups. Because they have the same graph, they
        # should reuse the same KernelSpec in the KernelSpec cache.
        ge = self.checkScript(fn, inputs)
        self.assertGraphContainsExactly(
            ge.graph_for(*inputs), 'prim::FusionGroup', 3, True)
        new_cache_size = torch._C._jit_debug_fuser_num_cached_kernel_specs()
        # XXX: This assumes that the same kernel isn't already used by another test
        self.assertEqual(new_cache_size - prev_cache_size, 1)

    @unittest.skipIf(not RUN_CUDA_MULTI_GPU, "needs non-zero device")
    def test_nonzero_device_cuda(self):
        device = 'cuda:' + str(1)
        x = torch.tensor([0.4], dtype=torch.float, device=device)
        y = torch.tensor([0.7], dtype=torch.float, device=device)

        def doit(x, y):
            return torch.sigmoid(torch.tanh(x * (x + y) + x))

        ge = self.checkTrace(doit, (x, y))
        self.assertAllFused(ge.graph_for(x, y))

    @unittest.skipIf(not RUN_CUDA, "fuser requires CUDA")
    def test_lstm_cuda(self):
        inputs = get_lstm_inputs('cuda', training=True)
        module = self.checkScript(LSTMCellS, inputs)
        forward_graph = module.graph_for(*inputs)
        self.assertGraphContainsExactly(
            forward_graph, 'prim::FusionGroup', 1, consider_subgraphs=True)
        self.assertTrue(len(list(forward_graph.nodes())) == 2)
        # Everything is differentiable but TupleConstruct return
        FileCheck().check("DifferentiableGraph").check_next("TupleConstruct") \
            .check_next("return").run(str(forward_graph))

        hy, cy = module(*inputs)
        (hy + cy).sum().backward()
        backward = backward_graph(module)
        self.assertAllFused(backward, except_for=("aten::t", "aten::mm",
                                                  "aten::_grad_sum_to_size"))

    @unittest.skipIf(not RUN_CUDA, "fuser requires CUDA")
    def test_lstm_concat_cuda(self):
        inputs = get_lstm_inputs('cuda')
        ge = self.checkTrace(LSTMCellC, inputs)
        graph = ge.graph_for(*inputs)
        FileCheck().check("FusedConcat").check_next("return").run(str(graph))

    @unittest.skipIf(not RUN_CUDA, "fuser requires CUDA")
    def test_lstm_gates_permutations_cuda(self):
        # lstm has gates = x.mm(w_ih.t()) + hx.mm(w_hh.t()) + b_ih + b_hh.
        # Test that any permutation of this will still result in one FusionGroup.
        choices = ['x.mm(w_ih.t())', 'hx.mm(w_hh.t())', 'b_ih', 'b_hh']
        template = dedent('''
        def cell(x, hx, cx, w_ih, w_hh, b_ih, b_hh):
            gates = {} + {} + {} + {}
            ingate, forgetgate, cellgate, outgate = gates.chunk(4, 1)
            return ingate * forgetgate * cellgate * outgate
        ''')
        for permutation in permutations(choices, len(choices)):
            code = template.format(*permutation)
            scope = {}
            exec(code, globals(), scope)
            cu = torch.jit.CompilationUnit(code)

            inputs = get_lstm_inputs('cuda', training=False)
            self.assertEqual(cu.cell(*inputs), scope['cell'](*inputs))
            forward_graph = cu.cell.graph_for(*inputs)
            self.assertGraphContainsExactly(forward_graph, 'prim::FusionGroup', 1)

    # TODO: Fuser doesn't work at all when inputs require grad. Fix that
    @unittest.skipIf(not RUN_CUDA, "fuser requires CUDA")
    def test_lstm_traced_cuda(self):
        inputs = get_lstm_inputs('cuda')
        ge = self.checkTrace(LSTMCellF, inputs)
        graph = ge.graph_for(*inputs)
        FileCheck().check_not("Chunk").check_not("aten::add").check_not("aten::sigmoid") \
            .check_not("aten::tanh").check("FusionGroup").check_next("TupleConstruct") \
            .check_next("return").check_not("FusionGroup_1").run(str(graph))

    @unittest.skipIf(IS_WINDOWS or IS_SANDCASTLE, "NYI: fuser CPU support for Windows or Sandcastle")
    @unittest.skip("Test is flaky, see https://github.com/pytorch/pytorch/issues/8746")
    @enable_cpu_fuser
    def test_lstm_traced_cpu(self):
        inputs = get_lstm_inputs('cpu')
        try:
            ge = self.checkTrace(LSTMCellF, inputs)
            graph = ge.graph_for(*inputs)
            FileCheck.check("FusionGroup").run(str(graph))
        except RuntimeError as e:
            if 'Failed to compile' in e.args[0]:
                warnings.warn('CPU fuser test has failed! This is not a hard failure, '
                              'because the kernels sometimes trigger bugs in compilers '
                              '(most notably GCC 7.2).')
                raise unittest.SkipTest('Failed to compile')
            else:
                raise

    @unittest.skipIf(not RUN_CUDA, "fuser requires CUDA")
    def test_milstm_cuda(self):
        inputs = get_milstm_inputs('cuda', training=True)
        module = self.checkScript(MiLSTMCell, inputs)
        forward_graph = module.graph_for(*inputs)
        self.assertGraphContainsExactly(
            forward_graph, 'prim::FusionGroup', 1, consider_subgraphs=True)
        FileCheck().check("DifferentiableGraph").check_next("TupleConstruct") \
            .check_next("return").check("FusionGroup").run(str(forward_graph))
        hy, cy = module(*inputs)
        (hy + cy).sum().backward()

    @unittest.skipIf(not RUN_CUDA, "fuser requires CUDA")
    def test_rand_cuda(self):
        class M(torch.jit.ScriptModule):
            __constants__ = ['d']

            def __init__(self):
                super(M, self).__init__()
                self.d = torch.device('cuda')

            @torch.jit.script_method
            def create(self, x):
                return x * x + x + torch.rand_like(x)

        x = torch.zeros([3, 4, 5], dtype=torch.float, device='cuda')
        m = M()
        out1 = m.create(x)
        out2 = m.create(x)
        self.assertNotEqual(out1, out2)
        self.assertTrue(torch.all(out1 >= 0))
        self.assertTrue(torch.all(out1 < 1))
        self.assertTrue(torch.all(out2 >= 0))
        self.assertTrue(torch.all(out2 < 1))
        self.assertAllFused(m.create.graph_for(x))

    @staticmethod
    def fn_test_relu(x, y):
        return F.relu(x + .5 * y)

    @unittest.skipIf(not RUN_CUDA, "fuser requires CUDA")
    def test_relu_cuda(self):
        x = torch.randn(4, 4, dtype=torch.float, device='cuda')
        y = torch.randn(4, 4, dtype=torch.float, device='cuda')

        ge = self.checkTrace(self.fn_test_relu, (x, y))
        self.assertAllFused(ge.graph_for(x, y))

    @unittest.skipIf(not RUN_CUDA, "fuser requires CUDA")
    def test_erf_cuda(self):
        def fn_test_erf(x):
            return F.relu(torch.erf(x) - torch.erfc(x))

        x = torch.randn(4, 4, dtype=torch.float, device='cuda')
        ge = self.checkTrace(fn_test_erf, (x,))
        self.assertAllFused(ge.graph_for(x))
        x.requires_grad_(True)
        self.assertAllFused(ge.graph_for(x), except_for=("aten::size", "prim::BroadcastSizes",
                                                         "aten::_size_if_not_equal"))

    @unittest.skipIf(not RUN_CUDA, "fuser requires CUDA")
    def test_rand_broadcast_cuda(self):
        def fn_test_rand(x, y):
            r = torch.rand_like(y)
            return r * x + x

        x = torch.randn(4, 4, dtype=torch.float, device='cuda')
        y = torch.randn(4, 4, dtype=torch.float, device='cuda')
        script_f = torch.jit.script(fn_test_rand, (x, y))
        out = script_f(x, y)
        self.assertAllFused(script_f.graph_for(x, y))
        x.requires_grad_(True)
        out = script_f(x, y)
        self.assertAllFused(script_f.graph_for(x, y), except_for=("aten::size", "prim::BroadcastSizes",
                                                                  "aten::_size_if_not_equal"))
        # test that broadcasting random produces correct results
        x = torch.ones(4, 4, dtype=torch.float, device='cuda')
        y = torch.ones(4, dtype=torch.float, device='cuda')
        out = script_f(x, y)
        self.assertEqual(out[0], out[1])

    @unittest.skipIf(IS_WINDOWS or IS_SANDCASTLE, "NYI: fuser CPU support for Windows or Sandcastle")
    @enable_cpu_fuser
    def test_scalar(self):
        def fn(x, y):
            return 2 * x + y

        x = torch.tensor(0.1, dtype=torch.float, device='cpu')
        y = torch.tensor(1, dtype=torch.float, device='cpu')
        ge = self.checkScript(fn, (x, y))
        self.assertAllFused(ge.graph_for(x, y))

    @unittest.skipIf(not RUN_CUDA, "fuser requires CUDA")
    def test_small_constant_cuda(self):
        def fn_test_small_constant(x, y):
            return (1e-8 * x + 5e-9 * y) * 1e8
        x = torch.randn(4, 4, dtype=torch.float, device='cuda')
        y = torch.randn(4, 4, dtype=torch.float, device='cuda')

        ge = self.checkTrace(fn_test_small_constant, (x, y))
        self.assertAllFused(ge.graph_for(x, y))

    @unittest.skipIf(not RUN_CUDA, "fuser requires CUDA")
    def test_tensor_scalar_ops_cuda(self):
        def should_fuse(x):
            z = 3.
            y = x + z
            return x * y

        # XXX: right now we only support fusing scalars if
        # they're constant (#9940)
        def should_not_fuse(x, z):
            y = x + int(z)
            return x * y

        inputs = [torch.randn(2, 2, dtype=torch.float, device='cuda')]
        ge = self.checkScript(should_fuse, inputs)
        self.assertAllFused(ge.graph_for(*inputs))

        inputs = [
            torch.randn(2, 2, dtype=torch.float, device='cuda'),
            torch.tensor(3., dtype=torch.float, device='cuda'),
        ]
        ge = self.checkScript(should_not_fuse, inputs)
        self.assertGraphContainsExactly(
            ge.graph_for(*inputs), 'prim::FusionGroup', 0, consider_subgraphs=True)

    @unittest.skipIf(IS_WINDOWS or IS_SANDCASTLE, "NYI: fuser CPU support for Windows or Sandcastle")
    @enable_cpu_fuser
    def test_where_and_typing(self):
        def f(x, y):
            mask = x > y
            res = torch.where(mask, x, y)
            return mask, res

        script_f = torch.jit.script(f)

        x = torch.randn(4, 4, dtype=torch.double)
        y = torch.randn(4, 4, dtype=torch.double)

        result1, result2 = script_f(x, y)
        expected1, expected2 = f(x, y)
        self.assertEqual(result1, expected1)
        self.assertEqual(result2, expected2)
        self.assertAllFused(script_f.graph_for(x, y), except_for={'prim::TupleConstruct'})

    @unittest.skipIf(not RUN_CUDA, "fuser requires CUDA")
    def test_grad_sum_to_size_elimination(self):

        def my_broadcasted_cell(a, b, c):
            return (a + b) + c

        s1 = torch.randn(5, 1, requires_grad=True, device='cuda')
        s2 = torch.randn(5, 5, requires_grad=True, device='cuda')

        module = self.checkScript(my_broadcasted_cell, (s1, s1, s1))
        forward_graph = module.graph_for(s1, s1, s1)
        self.assertAllFused(forward_graph, except_for=("aten::size", "prim::BroadcastSizes",
                                                       "aten::_size_if_not_equal"))

        old_plans = set()
        for i in range(3):
            # if we have s2, then the s1 are _grad_sum_to_size'd
            args = s2 if i < 1 else s1, s2 if i < 2 else s1, s2
            args = [a.detach_().requires_grad_() for a in args]
            res = module(s2 if i < 1 else s1, s2 if i < 2 else s1, s2)
            grads = torch.autograd.grad(res.sum(), args)
            for inp, gr in zip(args, grads):
                self.assertEqual(inp.shape, gr.shape)
            backward = None
            # this is a workaround for the backward graphs not being
            # in order for Python 2
            for g in all_backward_graphs(module):
                if str(g) not in old_plans:
                    assert backward is None
                    backward = g
                    old_plans.add(str(backward))
            self.assertEqual(len([1 for o in backward.outputs() if o.node().kind() == "aten::_grad_sum_to_size"]), i)
            self.assertEqual(len([1 for o in backward.outputs() if o.node().kind() == "prim::Param"]), 3 - i)


if __name__ == '__main__':
    run_tests()<|MERGE_RESOLUTION|>--- conflicted
+++ resolved
@@ -357,12 +357,7 @@
     # If this is a real problem, we'll need to revisit Torchscript Function
     # lifetimes in Python.
     @unittest.skipIf(not RUN_CUDA, "fuser requires CUDA")
-<<<<<<< HEAD
-    @skipIfRocm
-    def test_lerp_cuda(self):
-=======
     def test_lerp(self):
->>>>>>> e293c4ea
         start = torch.randn(4, 1, dtype=torch.float, device='cuda')
         end = torch.randn(1, 4, dtype=torch.float, device='cuda')
         weight = torch.tensor(0.5, dtype=torch.float, device='cuda')
