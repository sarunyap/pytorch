# This file used to build libtorch.so.
# Now it only builds the Torch python bindings.

if (NOT CAFFE2_CMAKE_BUILDING_WITH_MAIN_REPO)
  cmake_minimum_required(VERSION 3.5 FATAL_ERROR)
  project(torch CXX C)
  find_package(Caffe2 REQUIRED)
  option(USE_CUDA "Use CUDA" ON)
  set(CMAKE_EXPORT_COMPILE_COMMANDS ON)
endif()

if (NOT BUILD_PYTHON)
  return()
endif()

if (USE_TBB)
include_directories(${TBB_ROOT_DIR}/include)
endif()

set(TORCH_SRC_DIR "${CMAKE_CURRENT_SOURCE_DIR}")
set(TORCH_ROOT "${TORCH_SRC_DIR}/..")

if(NOT TORCH_INSTALL_LIB_DIR)
  set(TORCH_INSTALL_LIB_DIR lib)
endif()

if (MSVC)
    set(LIBSHM_SUBDIR libshm_windows)
else()
    set(LIBSHM_SUBDIR libshm)
endif()

set(LIBSHM_SRCDIR ${TORCH_SRC_DIR}/lib/${LIBSHM_SUBDIR})
add_subdirectory(${LIBSHM_SRCDIR})


# Generate files
set(TOOLS_PATH "${TORCH_ROOT}/tools")


set(TORCH_PYTHON_SRCS
    ${GENERATED_THNN_CXX}
    ${GENERATED_CXX_PYTHON}
    ${TORCH_SRC_DIR}/csrc/CudaIPCTypes.cpp
    ${TORCH_SRC_DIR}/csrc/DataLoader.cpp
    ${TORCH_SRC_DIR}/csrc/Device.cpp
    ${TORCH_SRC_DIR}/csrc/Dtype.cpp
    ${TORCH_SRC_DIR}/csrc/DynamicTypes.cpp
    ${TORCH_SRC_DIR}/csrc/Exceptions.cpp
    ${TORCH_SRC_DIR}/csrc/TypeInfo.cpp
    ${TORCH_SRC_DIR}/csrc/Generator.cpp
    ${TORCH_SRC_DIR}/csrc/Layout.cpp
    ${TORCH_SRC_DIR}/csrc/MemoryFormat.cpp
    ${TORCH_SRC_DIR}/csrc/Module.cpp
    ${TORCH_SRC_DIR}/csrc/PtrWrapper.cpp
    ${TORCH_SRC_DIR}/csrc/Size.cpp
    ${TORCH_SRC_DIR}/csrc/Storage.cpp
    ${TORCH_SRC_DIR}/csrc/api/src/python/init.cpp
    ${TORCH_SRC_DIR}/csrc/autograd/functions/init.cpp
    ${TORCH_SRC_DIR}/csrc/autograd/init.cpp
    ${TORCH_SRC_DIR}/csrc/autograd/python_anomaly_mode.cpp
    ${TORCH_SRC_DIR}/csrc/autograd/python_cpp_function.cpp
    ${TORCH_SRC_DIR}/csrc/autograd/python_engine.cpp
    ${TORCH_SRC_DIR}/csrc/autograd/python_function.cpp
    ${TORCH_SRC_DIR}/csrc/autograd/python_hook.cpp
    ${TORCH_SRC_DIR}/csrc/autograd/python_legacy_variable.cpp
    ${TORCH_SRC_DIR}/csrc/autograd/python_variable.cpp
    ${TORCH_SRC_DIR}/csrc/autograd/python_variable_indexing.cpp
    ${TORCH_SRC_DIR}/csrc/byte_order.cpp
    ${TORCH_SRC_DIR}/csrc/jit/init.cpp
    ${TORCH_SRC_DIR}/csrc/jit/passes/onnx.cpp
    ${TORCH_SRC_DIR}/csrc/jit/passes/onnx/fixup_onnx_loop.cpp
    ${TORCH_SRC_DIR}/csrc/jit/passes/onnx/prepare_division_for_onnx.cpp
    ${TORCH_SRC_DIR}/csrc/jit/passes/onnx/peephole.cpp
    ${TORCH_SRC_DIR}/csrc/jit/passes/onnx/constant_fold.cpp
    ${TORCH_SRC_DIR}/csrc/jit/python_arg_flatten.cpp
    ${TORCH_SRC_DIR}/csrc/jit/python_interpreter.cpp
    ${TORCH_SRC_DIR}/csrc/jit/python_ir.cpp
    ${TORCH_SRC_DIR}/csrc/jit/python_tracer.cpp
    ${TORCH_SRC_DIR}/csrc/jit/script/init.cpp
    ${TORCH_SRC_DIR}/csrc/jit/script/python_sugared_value.cpp
    ${TORCH_SRC_DIR}/csrc/jit/script/python_tree_views.cpp
    ${TORCH_SRC_DIR}/csrc/multiprocessing/init.cpp
    ${TORCH_SRC_DIR}/csrc/onnx/init.cpp
    ${TORCH_SRC_DIR}/csrc/serialization.cpp
    ${TORCH_SRC_DIR}/csrc/tensor/python_tensor.cpp
    ${TORCH_SRC_DIR}/csrc/utils.cpp
    ${TORCH_SRC_DIR}/csrc/utils/cuda_lazy_init.cpp
    ${TORCH_SRC_DIR}/csrc/utils/invalid_arguments.cpp
    ${TORCH_SRC_DIR}/csrc/utils/object_ptr.cpp
    ${TORCH_SRC_DIR}/csrc/utils/python_arg_parser.cpp
    ${TORCH_SRC_DIR}/csrc/utils/structseq.cpp
    ${TORCH_SRC_DIR}/csrc/utils/tensor_apply.cpp
    ${TORCH_SRC_DIR}/csrc/utils/tensor_dtypes.cpp
    ${TORCH_SRC_DIR}/csrc/utils/tensor_layouts.cpp
    ${TORCH_SRC_DIR}/csrc/utils/tensor_list.cpp
    ${TORCH_SRC_DIR}/csrc/utils/tensor_memoryformats.cpp
    ${TORCH_SRC_DIR}/csrc/utils/tensor_new.cpp
    ${TORCH_SRC_DIR}/csrc/utils/tensor_numpy.cpp
    ${TORCH_SRC_DIR}/csrc/utils/tensor_types.cpp
    ${TORCH_SRC_DIR}/csrc/utils/tuple_parser.cpp
    )

set(TORCH_PYTHON_INCLUDE_DIRECTORIES
    ${PYTHON_INCLUDE_DIR}

    ${TORCH_ROOT}
    ${TORCH_ROOT}/aten/src
    ${TORCH_ROOT}/aten/src/TH

    ${CMAKE_BINARY_DIR}
    ${CMAKE_BINARY_DIR}/aten/src
    ${CMAKE_BINARY_DIR}/caffe2/aten/src
    ${CMAKE_BINARY_DIR}/third_party
    ${CMAKE_BINARY_DIR}/third_party/onnx

    ${TORCH_ROOT}/third_party/build/nccl/include
    ${TORCH_ROOT}/third_party/gloo
    ${TORCH_ROOT}/third_party/onnx
    ${TORCH_ROOT}/third_party/pybind11/include

    ${TORCH_SRC_DIR}/csrc
    ${TORCH_SRC_DIR}/csrc/api/include
    ${TORCH_SRC_DIR}/lib
    )


list(APPEND TORCH_PYTHON_INCLUDE_DIRECTORIES ${LIBSHM_SRCDIR})

set(TORCH_PYTHON_LINK_LIBRARIES
    caffe2_library
    shm)

set(TORCH_PYTHON_COMPILE_DEFINITIONS)

set(TORCH_PYTHON_COMPILE_OPTIONS)

set(TORCH_PYTHON_LINK_FLAGS "")

if (MSVC)
    string(APPEND TORCH_PYTHON_LINK_FLAGS " /NODEFAULTLIB:LIBCMT.LIB")
    list(APPEND TORCH_PYTHON_LINK_LIBRARIES ${PYTHON_LIBRARIES})
    if (NOT ${CMAKE_BUILD_TYPE} MATCHES "Release")
      string(APPEND TORCH_PYTHON_LINK_FLAGS " /DEBUG:FULL")
    endif()
elseif (APPLE)
    string(APPEND TORCH_PYTHON_LINK_FLAGS " -undefined dynamic_lookup")
else()
    list(APPEND TORCH_PYTHON_COMPILE_OPTIONS
      -fno-strict-aliasing
      -Wno-write-strings
      -Wno-strict-aliasing)
endif()

if (USE_CUDA)
    list(APPEND TORCH_PYTHON_SRCS
      ${TORCH_SRC_DIR}/csrc/cuda/Module.cpp
      ${TORCH_SRC_DIR}/csrc/cuda/Storage.cpp
      ${TORCH_SRC_DIR}/csrc/cuda/Stream.cpp
      ${TORCH_SRC_DIR}/csrc/cuda/Event.cpp
      ${TORCH_SRC_DIR}/csrc/cuda/utils.cpp
      ${TORCH_SRC_DIR}/csrc/cuda/python_comm.cpp
      ${TORCH_SRC_DIR}/csrc/cuda/serialization.cpp
      ${GENERATED_THNN_CXX_CUDA}
      )
    list(APPEND TORCH_PYTHON_COMPILE_DEFINITIONS USE_CUDA)

    if(MSVC)
      list(APPEND TORCH_PYTHON_LINK_LIBRARIES ${NVTOOLEXT_HOME}/lib/x64/nvToolsExt64_1.lib)
      list(APPEND TORCH_PYTHON_INCLUDE_DIRECTORIES "${NVTOOLEXT_HOME}/include")
    elseif(APPLE)
      list(APPEND TORCH_PYTHON_LINK_LIBRARIES ${CUDA_TOOLKIT_ROOT_DIR}/lib/libnvToolsExt.dylib)
    else()
      find_library(LIBNVTOOLSEXT libnvToolsExt.so PATHS ${CUDA_TOOLKIT_ROOT_DIR}/lib64/)
      list(APPEND TORCH_PYTHON_LINK_LIBRARIES ${LIBNVTOOLSEXT})
    endif()

    list(APPEND TORCH_PYTHON_LINK_LIBRARIES caffe2_gpu_library)
endif()

if (USE_CUDNN)
    list(APPEND TORCH_PYTHON_COMPILE_DEFINITIONS USE_CUDNN)

    # NOTE: these are at the front, in case there's another cuDNN in
    # CUDA path.
    # Basically, this is the case where $CUDA_HOME/lib64 has an old or
    # incompatible libcudnn.so, which we can inadvertently link to if
    # we're not careful.
    list(INSERT 0 TORCH_PYTHON_LINK_LIBRARIES ${CUDNN_LIBRARY})
    list(INSERT 0 TORCH_PYTHON_INCLUDE_DIRECTORIES ${CUDNN_INCLUDE_DIR})
endif()

if (USE_MIOPEN)
    list(APPEND TORCH_PYTHON_COMPILE_DEFINITIONS USE_MIOPEN)
    list(APPEND TORCH_PYTHON_INCLUDE_DIRECTORIES ${MIOPEN_INCLUDE_DIR})
    list(APPEND TORCH_PYTHON_LINK_LIBRARIES ${MIOPEN_LIBRARY})
endif()

if (USE_NUMPY)
    list(APPEND TORCH_PYTHON_COMPILE_DEFINITIONS USE_NUMPY)
endif()

if (USE_ROCM)
    list(APPEND TORCH_PYTHON_SRCS
      ${TORCH_SRC_DIR}/csrc/cuda/Module.cpp
      ${TORCH_SRC_DIR}/csrc/cuda/Storage.cpp
      ${TORCH_SRC_DIR}/csrc/cuda/Stream.cpp
      ${TORCH_SRC_DIR}/csrc/cuda/Event.cpp
      ${TORCH_SRC_DIR}/csrc/cuda/utils.cpp
      ${TORCH_SRC_DIR}/csrc/cuda/python_comm.cpp
      ${TORCH_SRC_DIR}/csrc/cuda/serialization.cpp
      ${GENERATED_THNN_CXX_CUDA}
      )
    list(APPEND TORCH_PYTHON_LINK_LIBRARIES caffe2_hip_library)
    list(APPEND TORCH_PYTHON_COMPILE_DEFINITIONS
      USE_ROCM
      __HIP_PLATFORM_HCC__
      )
endif()

if (USE_DISTRIBUTED)
    list(APPEND TORCH_PYTHON_SRCS ${TORCH_SRC_DIR}/csrc/distributed/Module.cpp)
    list(APPEND TORCH_PYTHON_INCLUDE_DIRECTORIES ${TORCH_SRC_DIR}/lib/THD)
    list(APPEND TORCH_PYTHON_LINK_LIBRARIES THD)
    list(APPEND TORCH_PYTHON_COMPILE_DEFINITIONS USE_DISTRIBUTED)
    if (NOT MSVC AND NOT APPLE)
      list(APPEND TORCH_PYTHON_SRCS
        ${TORCH_SRC_DIR}/csrc/distributed/c10d/comm.cpp
        ${TORCH_SRC_DIR}/csrc/distributed/c10d/init.cpp
        ${TORCH_SRC_DIR}/csrc/distributed/c10d/reducer.cpp
        )
      list(APPEND TORCH_PYTHON_LINK_LIBRARIES c10d)
      list(APPEND TORCH_PYTHON_COMPILE_DEFINITIONS USE_C10D)
      if (USE_CUDA OR USE_ROCM)
        list(APPEND TORCH_PYTHON_SRCS ${TORCH_SRC_DIR}/csrc/distributed/c10d/ddp.cpp)
      endif()
    endif()
endif()

if (USE_NCCL)
    list(APPEND TORCH_PYTHON_SRCS
      ${TORCH_SRC_DIR}/csrc/cuda/nccl.cpp
      ${TORCH_SRC_DIR}/csrc/cuda/python_nccl.cpp)
    list(APPEND TORCH_PYTHON_COMPILE_DEFINITIONS USE_NCCL)
    list(APPEND TORCH_PYTHON_LINK_LIBRARIES __caffe2_nccl)
    if (USE_SYSTEM_NCCL)
    endif()
endif()

<<<<<<< HEAD
add_custom_target(torch_python_stubs DEPENDS "${TORCH_SRC_DIR}/__init__.pyi")
# For Declarations.yaml dependency
add_dependencies(torch_python_stubs ATEN_CPU_FILES_GEN_TARGET)
add_custom_command(
=======
  if (USE_RCCL)
    list(APPEND TORCH_PYTHON_SRCS
      ${TORCH_SRC_DIR}/csrc/cuda/nccl.cpp
      ${TORCH_SRC_DIR}/csrc/cuda/python_nccl.cpp)
    list(APPEND TORCH_PYTHON_COMPILE_DEFINITIONS USE_RCCL)
  endif()

  add_custom_target(torch_python_stubs DEPENDS "${TORCH_SRC_DIR}/__init__.pyi")
  # For Declarations.yaml dependency
  add_dependencies(torch_python_stubs ATEN_CPU_FILES_GEN_TARGET)
  add_custom_command(
>>>>>>> d8b9d321
    OUTPUT
    "${TORCH_SRC_DIR}/__init__.pyi"
    COMMAND
    "${PYTHON_EXECUTABLE}" -mtools.pyi.gen_pyi
      --declarations-path "${CMAKE_BINARY_DIR}/aten/src/ATen/Declarations.yaml"
    DEPENDS
    "${CMAKE_BINARY_DIR}/aten/src/ATen/Declarations.yaml"
    "${TORCH_SRC_DIR}/__init__.pyi.in"
    WORKING_DIRECTORY
    "${TORCH_ROOT}"
    )

add_library(torch_python SHARED ${TORCH_PYTHON_SRCS})

# Required workaround for generated sources
# See https://samthursfield.wordpress.com/2015/11/21/cmake-dependencies-between-targets-and-files-and-custom-commands/#custom-commands-in-different-directories
add_dependencies(torch_python generate-torch-sources)
set_source_files_properties(
    ${GENERATED_THNN_SOURCES}
    ${GENERATED_CXX_PYTHON}
    PROPERTIES GENERATED TRUE
    )

target_compile_definitions(torch_python PUBLIC _THP_CORE)

add_dependencies(torch_python torch_python_stubs)

target_link_libraries(torch_python ${TORCH_PYTHON_LINK_LIBRARIES})

target_compile_definitions(torch_python PRIVATE ${TORCH_PYTHON_COMPILE_DEFINITIONS})

target_compile_options(torch_python PRIVATE ${TORCH_PYTHON_COMPILE_OPTIONS})

target_include_directories(torch_python PUBLIC ${TORCH_PYTHON_INCLUDE_DIRECTORIES})


if (NOT TORCH_PYTHON_LINK_FLAGS STREQUAL "")
    set_target_properties(torch_python PROPERTIES LINK_FLAGS ${TORCH_PYTHON_LINK_FLAGS})
endif()

install(TARGETS torch_python DESTINATION "${TORCH_INSTALL_LIB_DIR}")<|MERGE_RESOLUTION|>--- conflicted
+++ resolved
@@ -247,12 +247,6 @@
     endif()
 endif()
 
-<<<<<<< HEAD
-add_custom_target(torch_python_stubs DEPENDS "${TORCH_SRC_DIR}/__init__.pyi")
-# For Declarations.yaml dependency
-add_dependencies(torch_python_stubs ATEN_CPU_FILES_GEN_TARGET)
-add_custom_command(
-=======
   if (USE_RCCL)
     list(APPEND TORCH_PYTHON_SRCS
       ${TORCH_SRC_DIR}/csrc/cuda/nccl.cpp
@@ -260,11 +254,10 @@
     list(APPEND TORCH_PYTHON_COMPILE_DEFINITIONS USE_RCCL)
   endif()
 
-  add_custom_target(torch_python_stubs DEPENDS "${TORCH_SRC_DIR}/__init__.pyi")
-  # For Declarations.yaml dependency
-  add_dependencies(torch_python_stubs ATEN_CPU_FILES_GEN_TARGET)
-  add_custom_command(
->>>>>>> d8b9d321
+add_custom_target(torch_python_stubs DEPENDS "${TORCH_SRC_DIR}/__init__.pyi")
+# For Declarations.yaml dependency
+add_dependencies(torch_python_stubs ATEN_CPU_FILES_GEN_TARGET)
+add_custom_command(
     OUTPUT
     "${TORCH_SRC_DIR}/__init__.pyi"
     COMMAND
