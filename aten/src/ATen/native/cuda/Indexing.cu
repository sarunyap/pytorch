#include <ATen/native/Indexing.h>
#include <ATen/native/IndexingUtils.h>

#include <ATen/ATen.h>
#include <ATen/NativeFunctions.h>
#include <ATen/ExpandUtils.h>
#include <ATen/native/TensorIterator.h>
#include <ATen/AccumulateType.h>

#include <THC/THCDeviceUtils.cuh>
#include <THC/THCGeneral.h>
#include <THC/THCTensorSort.cuh>
#include <ATen/cuda/CUDAContext.h>
#include <THC/THCThrustAllocator.cuh>
#include <thrust/execution_policy.h>
#include <thrust/sort.h>

#include <c10/macros/Macros.h>

namespace {

template <typename scalar_t, int SZ>
__global__ void indexing_backward_kernel(
  int64_t* sorted_indices, int64_t* indices, scalar_t* grad_output, scalar_t* grad_weight,
  int64_t numel, int64_t stride, int64_t stride_before, int64_t outer_dim) {
//numel is total number of flattened indices, not expanded to dimensions that are not indexed.
//stride is the cumulative size of the not-indexed last dimensions
//stride_before is the stride of the dimension immediately preceding first indexed dimension
//if indexing starts from the 0th dimension, stride_before does not matter because blockIdx.z will be 0 in this case
//outer_dim is number of elements in the first unindexed dimensions
  using accscalar_t = at::acc_type<scalar_t, true>;

  // Each warp is responsible for an input into the LookupTable.
  // If the preceding input has the same destination index as this input, then the warp
  // exits immediately. The warp also processes subsequent inputs with the
  // same value.
  //
  // Input Warp
  // 1     <warp 1>
  // 1     <warp 1> (<warp 2> exits without doing any work)
  // 5     <warp 3>
  // 8     <warp 4>

  // Number of values processed by each thread (grain size)
  for (int z = blockIdx.z; z < outer_dim; z += gridDim.z){
    int idx = blockIdx.x * blockDim.y + threadIdx.y;
    if (idx < numel
        && (idx == 0 || sorted_indices[idx] != sorted_indices[idx - 1])){
      do {
        int start_feature = threadIdx.x + blockIdx.y * blockDim.x * SZ;
        const int weight_row = ((int) sorted_indices[idx]) * stride + z * stride_before;
        const int grad_row = ((int) indices[idx]) * stride + z * numel * stride;
        const accscalar_t scale = (accscalar_t)1.0;

        accscalar_t gradient[SZ];
        accscalar_t weight[SZ];

        while (start_feature < stride) {
          #pragma unroll
          for (int ii = 0; ii < SZ; ii++) {
            int feature_dim = start_feature + ii * C10_WARP_SIZE;
            if (feature_dim < stride) {
              gradient[ii] = static_cast<accscalar_t>(grad_output[grad_row + feature_dim]);
              weight[ii] = static_cast<accscalar_t>(grad_weight[weight_row + feature_dim]);
            }
          }

          #pragma unroll
          for (int ii = 0; ii < SZ; ii++) {
            weight[ii] += gradient[ii] * scale;
          }

          #pragma unroll
          for (int ii = 0; ii < SZ; ii++) {
            int feature_dim = start_feature + ii * C10_WARP_SIZE;
            if (feature_dim < stride) {
                grad_weight[weight_row + feature_dim] = static_cast<scalar_t>(weight[ii]);
            }
          }
          start_feature += gridDim.y * blockDim.x * SZ;
        }

        idx++;
      } while (idx < numel && sorted_indices[idx] == sorted_indices[idx - 1]);
    }
  }
}


}    


namespace at { namespace native {

static Tensor wrapIndexOnce(const Tensor & index, int64_t dim, int64_t dim_size, bool check_range=true) {
//we don't need to check range in backward - if there were out of bounds indices forward should already have errored out 
  if (index.numel() != 0 && check_range) {
    auto max_idx = index.max().item<int64_t>();
    auto min_idx = index.min().item<int64_t>();
    if (max_idx >= dim_size) {
      AT_INDEX_ERROR("index ", max_idx, " is out of bounds for dimension ", dim, " with size ", dim_size);
    }
    if (min_idx < -dim_size) {
      AT_INDEX_ERROR("index ", min_idx, " is out of bounds for dimension ", dim, " with size ", dim_size);
    }
  }
  return index.remainder(dim_size);
}

static std::vector<int64_t> computeLinearStride(const Tensor & tensor) {
  // computes the stride as if tensor were contigous
  auto sizes = tensor.sizes();
  std::vector<int64_t> stride(tensor.dim());
  stride[tensor.dim() - 1] = 1;
  std::partial_sum(sizes.rbegin(), sizes.rend() - 1, stride.rbegin() + 1, std::multiplies<int64_t>());
  return stride;
}

static std::tuple<Tensor, int64_t, int64_t, int64_t> 
computeLinearIndex(const Tensor & src, TensorList indices, bool check_range) {
  auto strides = computeLinearStride(src);
  const auto& backend = src.type().backend();

  // Compute the linear index by multiplying the indexing tensors by the
  // stride and summing them. All the indexing tensors have the same shape at
  // this point. We also compute the number of dimensions before and after that
  // are not being index.
  Tensor linearIndex;
  int64_t emptyBefore = 0, emptyAfter = 0, nElemBefore = 1, nElemAfter = 1, strideBefore =0;
  for (auto i = decltype(src.dim()){0}; i < src.dim(); i++) {
    if (indices[i].defined()) {
      // Cast index to the longType matching src's backend
      // This allows us to support ie indexing a cuda tensor with a cpu tensor
      Tensor index = (wrapIndexOnce(indices[i], i, src.size(i), check_range) * strides[i]).toBackend(backend);
      if (linearIndex.defined()) {
        linearIndex += index;
      } else {
        linearIndex = index;
        if (i>0) {
           strideBefore = src.stride(i-1); // stride after undefined dimensions
        }
      }
    } else if (linearIndex.defined()) {
      emptyAfter++;
      nElemAfter *= src.size(i);
    } else {
      emptyBefore++;
      nElemBefore *= src.size(i);
    }
  }

  return std::make_tuple(std::move(linearIndex), nElemBefore, strideBefore, nElemAfter);
}


static std::tuple<Tensor, Tensor, int64_t, int64_t, int64_t, std::vector<int64_t>> makeLinearIndex(Tensor self, TensorList orig, bool check_range) {
  checkIndexTensorTypes(orig);
  // first expand BoolTensor (masks) or ByteTensor (masks) into 1 or more LongTensors
  auto indices = expandTensors(self, orig);
  // next broadcast all index tensors together
  indices = expand_outplace(indices);
  // add missing null Tensors so that it matches self.dim()
  while (indices.size() < (size_t)self.dim()) {
    indices.emplace_back();
  }
  // if the non-null indices are not all adjacent, transpose self and indices
  // together so that they're adjacent at the front
  std::vector<int64_t> inversePerm;
  if (!hasContiguousSubspace(indices)) {
    std::tie(self, indices, inversePerm) = transposeToFrontAndInvPerm(self, indices);
  }
  int64_t nElemBefore, strideBefore, nElemAfter;
  Tensor linearIndex;
  std::tie(linearIndex, nElemBefore, strideBefore, nElemAfter) = computeLinearIndex(self, indices, check_range);
  return std::make_tuple(linearIndex, self, nElemBefore, strideBefore, nElemAfter, inversePerm);
}


namespace {
void index_put_accum_kernel(Tensor & self, TensorList indices, const Tensor & value, bool unsafe) {
  if (indices.size() > (size_t)self.dim()) {
    AT_INDEX_ERROR("too many indices for tensor of dimension ", self.dim(), " (got ", indices.size(), ")");
  }
  auto value_ = value.contiguous();
  Tensor linearIndex, expandedValue, src;
  int64_t nElemBefore, strideBefore, sliceSize;
  std::vector<int64_t> inversePerm;
  std::tie(linearIndex, src, nElemBefore, strideBefore, sliceSize, inversePerm) = makeLinearIndex(self, indices, !unsafe);
  int64_t num_indices = linearIndex.numel();
  if (num_indices > 0 && sliceSize > 0) {
      const bool permuted = !src.is_contiguous();
      auto src_ = permuted ? src.contiguous() : src;
      linearIndex = linearIndex.view(-1);
      auto sorted_indices = at::empty_like(linearIndex, LEGACY_CONTIGUOUS_MEMORY_FORMAT);
      auto orig_indices = at::empty_like(linearIndex, LEGACY_CONTIGUOUS_MEMORY_FORMAT);
      using device_ptr = thrust::device_ptr<int64_t>;
      const cudaStream_t stream = at::cuda::getCurrentCUDAStream();
    
      linearIndex.div_(sliceSize);
      {
      sorted_indices.copy_(linearIndex);
      auto allocator = THCThrustAllocator(globalContext().lazyInitCUDA());
      auto policy = thrust::cuda::par(allocator).on(stream);
    
      // Fill sortedOrigIndices with sequential indices
      const auto count_iter = thrust::counting_iterator<int64_t>(0);
      auto orig_data = device_ptr(orig_indices.data_ptr<int64_t>());
      thrust::copy(policy, count_iter, count_iter + num_indices, orig_data);
    
      // Sort the inputs into sorted with the corresponding indices; we
      // don't need a stable or multidimensional sort, so just use Thrust
      // directly
      // Sort; a stable sort is not required
      // NB - not passing comparator causes thrust to use radix sort, and it hurts perf A LOT, at least for medium (few K) sized indices
      auto sorted_data = device_ptr(sorted_indices.data_ptr<int64_t>());
      thrust::sort_by_key(policy, sorted_data, sorted_data + num_indices, orig_data, ThrustLTOp<int64_t>());
      }
      TORCH_INTERNAL_ASSERT(linearIndex.numel()*sliceSize*nElemBefore == value.numel(), "number of flattened indices did not match number of elements in the value tensor", linearIndex.numel()*sliceSize*nElemBefore, value.numel());
      TORCH_CHECK(self.numel() < std::numeric_limits<int>::max(), "index_put_ with accumulation is not supported on large tensors, number of source elements =", self.numel(), "file a support request on github");
      TORCH_CHECK(value.numel() < std::numeric_limits<int>::max(), "index_put_ with accumulation is not supported on large tensors, number of source elements =", value.numel(), "file a support request on github");
      const int UNROLL = 4;
      const int indices_per_block = 4;
      dim3 grid(THCCeilDiv(num_indices, (int64_t) indices_per_block),
           std::min<int>(at::cuda::getCurrentDeviceProperties()->maxGridSize[1], THCCeilDiv(sliceSize, (int64_t) (C10_WARP_SIZE*UNROLL))),
           std::min(std::max<int>(1,nElemBefore), at::cuda::getCurrentDeviceProperties()->maxGridSize[2]));
      dim3 block(C10_WARP_SIZE, indices_per_block);
<<<<<<< HEAD
      
      AT_DISPATCH_ALL_TYPES_AND2(at::ScalarType::Half, at::ScalarType::Bool,
      value_.scalar_type(), "indexing_backward", [&] {
=======
  
      AT_DISPATCH_FLOATING_TYPES_AND2(kHalf, kBFloat16, value_.scalar_type(), "embedding_backward", [&] {
>>>>>>> b645004b
      indexing_backward_kernel<scalar_t, UNROLL><<<grid, block, 0, stream>>>(
        sorted_indices.data_ptr<int64_t>(),
        orig_indices.data_ptr<int64_t>(),
        value_.data_ptr<scalar_t>(),
        src_.data_ptr<scalar_t>(),
        num_indices,
        sliceSize,
        strideBefore,
        nElemBefore);
      });
      THCudaCheck(cudaGetLastError());
      if (permuted)
          self.copy_(src_.permute(inversePerm));
  }
}

REGISTER_CUDA_DISPATCH(index_put_accum_stub, &index_put_accum_kernel);
} //anonymous
} //at
} //native

<|MERGE_RESOLUTION|>--- conflicted
+++ resolved
@@ -224,14 +224,9 @@
            std::min<int>(at::cuda::getCurrentDeviceProperties()->maxGridSize[1], THCCeilDiv(sliceSize, (int64_t) (C10_WARP_SIZE*UNROLL))),
            std::min(std::max<int>(1,nElemBefore), at::cuda::getCurrentDeviceProperties()->maxGridSize[2]));
       dim3 block(C10_WARP_SIZE, indices_per_block);
-<<<<<<< HEAD
       
-      AT_DISPATCH_ALL_TYPES_AND2(at::ScalarType::Half, at::ScalarType::Bool,
+      AT_DISPATCH_ALL_TYPES_AND3(at::ScalarType::Half, at::ScalarType::Bool, at::ScalarType::BFloat16,
       value_.scalar_type(), "indexing_backward", [&] {
-=======
-  
-      AT_DISPATCH_FLOATING_TYPES_AND2(kHalf, kBFloat16, value_.scalar_type(), "embedding_backward", [&] {
->>>>>>> b645004b
       indexing_backward_kernel<scalar_t, UNROLL><<<grid, block, 0, stream>>>(
         sorted_indices.data_ptr<int64_t>(),
         orig_indices.data_ptr<int64_t>(),
