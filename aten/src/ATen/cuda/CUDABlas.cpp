/*
  Provides the implementations of CUDA BLAS function templates.
 */

#include <ATen/cuda/CUDABlas.h>
#include <ATen/cuda/Exceptions.h>

// In CUDA 8.0, definition of data types for sgemmex changed
#if CUDA_VERSION < 8000
#define CUDA_R_16F CUBLAS_DATA_HALF
#endif

#define CUDABLAS_POSINT_CHECK(FD, X)         \
  TORCH_CHECK(                               \
      (X > 0 && X <= INT_MAX),               \
      "at::cuda::blas::" #FD " argument " #X \
      " must be positive and less than ",    \
      INT_MAX,                               \
      " but got ",                           \
      X)

#define CUDABLAS_NONNEGINT_CHECK(FD, X)       \
  TORCH_CHECK(                                \
      (X >= 0 && X <= INT_MAX),               \
      "at::cuda::blas::" #FD " argument " #X  \
      " must be non-negative and less than ", \
      INT_MAX,                                \
      " but got ",                            \
      X)

namespace {

static cublasOperation_t _cublasOpFromChar(char op) {
  switch (op) {
    case 'n':
    case 'N':
      return CUBLAS_OP_N;
    case 't':
    case 'T':
      return CUBLAS_OP_T;
    case 'c':
    case 'C':
      return CUBLAS_OP_C;
  }
  AT_ERROR(
      "_cublasOpFromChar input should be 't', 'n' or 'c' but got `", op, "`");
}

static void _cublasAdjustLdLevel2(int64_t m, int64_t n, int64_t* lda) {
  // Note: leading dimensions generally are checked that they are > 0
  // and at least as big the result requires (even if the value won't
  // be used).

  // Q: Why does Level3 check trans but this doesn't?
  // A: In level 2, the sizes (m, n) specify the size of A
  // (independent of trans value). In level 3. the sizes (m, n, k)
  // specify the sizes of op(A), op(B) where op depend on trans
  // values.
  if (n <= 1)
    *lda = std::max<int64_t>(m, 1);
}

static void _cublasAdjustLdLevel3(
    char transa,
    char transb,
    int64_t m,
    int64_t n,
    int64_t k,
    int64_t* lda,
    int64_t* ldb,
    int64_t* ldc) {
  bool transa_ = ((transa == 't') || (transa == 'T'));
  bool transb_ = ((transb == 't') || (transb == 'T'));

  // Note: leading dimensions generally are checked that they are > 0
  // and at least as big the result requires (even if the value won't
  // be used).
  if (n <= 1)
    *ldc = std::max<int64_t>(m, 1);

  if (transa_) {
    if (m <= 1)
      *lda = std::max<int64_t>(k, 1);
  } else {
    if (k <= 1)
      *lda = std::max<int64_t>(m, 1);
  }

  if (transb_) {
    if (k <= 1)
      *ldb = std::max<int64_t>(n, 1);
  } else {
    if (n <= 1)
      *ldb = std::max<int64_t>(k, 1);
  }
}
} // anonymous namespace

namespace at {
namespace cuda {
namespace blas {

const char* _cublasGetErrorEnum(cublasStatus_t error) {
  if (error == CUBLAS_STATUS_SUCCESS) {
    return "CUBLAS_STATUS_SUCCESS";
  }
  if (error == CUBLAS_STATUS_NOT_INITIALIZED) {
    return "CUBLAS_STATUS_NOT_INITIALIZED";
  }
  if (error == CUBLAS_STATUS_ALLOC_FAILED) {
    return "CUBLAS_STATUS_ALLOC_FAILED";
  }
  if (error == CUBLAS_STATUS_INVALID_VALUE) {
    return "CUBLAS_STATUS_INVALID_VALUE";
  }
  if (error == CUBLAS_STATUS_ARCH_MISMATCH) {
    return "CUBLAS_STATUS_ARCH_MISMATCH";
  }
  if (error == CUBLAS_STATUS_MAPPING_ERROR) {
    return "CUBLAS_STATUS_MAPPING_ERROR";
  }
  if (error == CUBLAS_STATUS_EXECUTION_FAILED) {
    return "CUBLAS_STATUS_EXECUTION_FAILED";
  }
  if (error == CUBLAS_STATUS_INTERNAL_ERROR) {
    return "CUBLAS_STATUS_INTERNAL_ERROR";
  }
#if CUDA_VERSION >= 6000
  if (error == CUBLAS_STATUS_NOT_SUPPORTED) {
    return "CUBLAS_STATUS_NOT_SUPPORTED";
  }
#endif
#if CUDA_VERSION >= 6050
  if (error == CUBLAS_STATUS_LICENSE_ERROR) {
    return "CUBLAS_STATUS_LICENSE_ERROR";
  }
#endif
  return "<unknown>";
}

/* LEVEL 3 BLAS FUNCTIONS */

#define GEMM_CHECK_ARGVALUES(Dtype)           \
  do {                                        \
    CUDABLAS_NONNEGINT_CHECK(gemm<Dtype>, m); \
    CUDABLAS_NONNEGINT_CHECK(gemm<Dtype>, n); \
    CUDABLAS_NONNEGINT_CHECK(gemm<Dtype>, k); \
    CUDABLAS_POSINT_CHECK(gemm<Dtype>, lda);  \
    CUDABLAS_POSINT_CHECK(gemm<Dtype>, ldb);  \
    CUDABLAS_POSINT_CHECK(gemm<Dtype>, ldc);  \
  } while (0)

template <>
void gemm<double>(CUDABLAS_GEMM_ARGTYPES(double)) {
  cublasHandle_t handle = at::cuda::getCurrentCUDABlasHandle();
  cublasOperation_t opa = _cublasOpFromChar(transa);
  cublasOperation_t opb = _cublasOpFromChar(transb);
  _cublasAdjustLdLevel3(transa, transb, m, n, k, &lda, &ldb, &ldc);
  GEMM_CHECK_ARGVALUES(double);
  TORCH_CUDABLAS_CHECK(cublasSetStream(handle, stream));
  TORCH_CUDABLAS_CHECK(cublasDgemm(
      handle, opa, opb, m, n, k, &alpha, a, lda, b, ldb, &beta, c, ldc));
}

template <>
void gemm<float>(CUDABLAS_GEMM_ARGTYPES(float)) {
  cublasHandle_t handle = at::cuda::getCurrentCUDABlasHandle();
  cublasOperation_t opa = _cublasOpFromChar(transa);
  cublasOperation_t opb = _cublasOpFromChar(transb);
  _cublasAdjustLdLevel3(transa, transb, m, n, k, &lda, &ldb, &ldc);
  GEMM_CHECK_ARGVALUES(float);
  TORCH_CUDABLAS_CHECK(cublasSetStream(handle, stream));
  TORCH_CUDABLAS_CHECK(cublasSgemm(
      handle, opa, opb, m, n, k, &alpha, a, lda, b, ldb, &beta, c, ldc));
}

template <>
void gemm<at::Half>(CUDABLAS_GEMM_ARGTYPES(at::Half)) {
  cublasHandle_t handle = at::cuda::getCurrentCUDABlasHandle();
  cublasOperation_t opa = _cublasOpFromChar(transa);
  cublasOperation_t opb = _cublasOpFromChar(transb);
  float falpha = alpha;
  float fbeta = beta;
  _cublasAdjustLdLevel3(transa, transb, m, n, k, &lda, &ldb, &ldc);
  GEMM_CHECK_ARGVALUES(at::Half);
  TORCH_CUDABLAS_CHECK(cublasSetStream(handle, stream));
#ifdef __HIP_PLATFORM_HCC__
  TORCH_CUDABLAS_CHECK(rocblas_gemm_ex(
      handle,
      opa,
      opb,
      m,
      n,
      k,
      &falpha,
      a,
      rocblas_datatype_f16_r,
      lda,
      b,
      rocblas_datatype_f16_r,
      ldb,
      &fbeta,
      c,
      rocblas_datatype_f16_r,
      ldc,
      c,
      rocblas_datatype_f16_r,
      ldc,
      rocblas_datatype_f32_r,
      rocblas_gemm_algo_standard,
      0,
      0));
#else

# if CUDA_VERSION >= 9000
  cudaDeviceProp* prop = at::cuda::getCurrentDeviceProperties();
  if (prop->major >= 5) {
    TORCH_CUDABLAS_CHECK(cublasSetMathMode(handle, CUBLAS_TENSOR_OP_MATH));
    TORCH_CUDABLAS_CHECK(cublasGemmEx(
        handle,
        opa,
        opb,
        m,
        n,
        k,
        &falpha,
        a,
        CUDA_R_16F,
        lda,
        b,
        CUDA_R_16F,
        ldb,
        &fbeta,
        c,
        CUDA_R_16F,
        ldc,
        CUDA_R_32F,
        CUBLAS_GEMM_DFALT_TENSOR_OP));
    TORCH_CUDABLAS_CHECK(cublasSetMathMode(handle, CUBLAS_DEFAULT_MATH));
  } else {
# endif
    TORCH_CUDABLAS_CHECK(cublasSgemmEx(
        handle,
        opa,
        opb,
        m,
        n,
        k,
        &falpha,
        a,
        CUDA_R_16F,
        lda,
        b,
        CUDA_R_16F,
        ldb,
        &fbeta,
        c,
        CUDA_R_16F,
        ldc));
# if CUDA_VERSION >= 9000
  }
# endif
#endif
}

<<<<<<< HEAD
template <>
void gemm<at::BFloat16>(CUDABLAS_GEMM_ARGTYPES(at::BFloat16)) {
#ifndef __HIP_PLATFORM_HCC__
  TORCH_CHECK(false, "at::cuda::blas::gemm: doesn't support at::BFloat16 type");
#endif
=======
#ifdef __HIP_PLATFORM_HCC__
template <>
void gemm<at::BFloat16>(CUDABLAS_GEMM_ARGTYPES(at::BFloat16)) {
>>>>>>> d2067569
  cublasHandle_t handle = at::cuda::getCurrentCUDABlasHandle();
  cublasOperation_t opa = _cublasOpFromChar(transa);
  cublasOperation_t opb = _cublasOpFromChar(transb);
  float falpha = alpha;
  float fbeta = beta;
  _cublasAdjustLdLevel3(transa, transb, m, n, k, &lda, &ldb, &ldc);
  GEMM_CHECK_ARGVALUES(at::BFloat16);
  TORCH_CUDABLAS_CHECK(cublasSetStream(handle, stream));
  TORCH_CUDABLAS_CHECK(rocblas_gemm_ex(
      handle,
      opa,
      opb,
      m,
      n,
      k,
      &falpha,
      a,
      rocblas_datatype_bf16_r,
      lda,
      b,
      rocblas_datatype_bf16_r,
      ldb,
      &fbeta,
      c,
      rocblas_datatype_bf16_r,
      ldc,
      c,
      rocblas_datatype_bf16_r,
      ldc,
      rocblas_datatype_f32_r,
      rocblas_gemm_algo_standard,
      0,
      0));
}
<<<<<<< HEAD
=======
#endif
>>>>>>> d2067569


/* LEVEL 2 BLAS FUNCTIONS */

#define GEMV_CHECK_ARGVALUES(Dtype)           \
  do {                                        \
    CUDABLAS_NONNEGINT_CHECK(gemv<Dtype>, m); \
    CUDABLAS_NONNEGINT_CHECK(gemv<Dtype>, n); \
    CUDABLAS_POSINT_CHECK(gemv<Dtype>, lda);  \
    CUDABLAS_POSINT_CHECK(gemv<Dtype>, incx); \
    CUDABLAS_POSINT_CHECK(gemv<Dtype>, incy); \
  } while (0)

template <>
void gemv<double>(CUDABLAS_GEMV_ARGTYPES(double)) {
  cublasHandle_t handle = at::cuda::getCurrentCUDABlasHandle();
  cublasOperation_t op = _cublasOpFromChar(trans);
  _cublasAdjustLdLevel2(m, n, &lda);
  GEMV_CHECK_ARGVALUES(double);
  TORCH_CUDABLAS_CHECK(cublasSetStream(handle, stream));
  TORCH_CUDABLAS_CHECK(
      cublasDgemv(handle, op, m, n, &alpha, a, lda, x, incx, &beta, y, incy));
}

template <>
void gemv<float>(CUDABLAS_GEMV_ARGTYPES(float)) {
  cublasHandle_t handle = at::cuda::getCurrentCUDABlasHandle();
  cublasOperation_t op = _cublasOpFromChar(trans);
  _cublasAdjustLdLevel2(m, n, &lda);
  GEMV_CHECK_ARGVALUES(float);
  TORCH_CUDABLAS_CHECK(cublasSetStream(handle, stream));
  TORCH_CUDABLAS_CHECK(
      cublasSgemv(handle, op, m, n, &alpha, a, lda, x, incx, &beta, y, incy));
}

template <>
void gemv<at::Half>(CUDABLAS_GEMV_ARGTYPES(at::Half)) {
  TORCH_CHECK(
      incx == 1,
      "at::cuda::blas::gemv<Half>: support for incx != 1 not implemented");
  TORCH_CHECK(
      incy == 1,
      "at::cuda::blas::gemv<Half>: support for incy != 1 not implemented");
  gemm<at::Half>(
      stream, trans, 'n', m, 1, n, alpha, a, n, x, n, beta, y, m);
}

<<<<<<< HEAD
=======
#ifdef __HIP_PLATFORM_HCC__
>>>>>>> d2067569
template <>
void gemv<at::BFloat16>(CUDABLAS_GEMV_ARGTYPES(at::BFloat16)) {
  TORCH_CHECK(
      incx == 1,
      "at::cuda::blas::gemv<at::BFloat16>: support for incx != 1 not implemented");
  TORCH_CHECK(
      incy == 1,
      "at::cuda::blas::gemv<at::BFloat16>: support for incy != 1 not implemented");
  gemm<at::BFloat16>(
      stream, trans, 'n', m, 1, n, alpha, a, n, x, n, beta, y, m);
}
<<<<<<< HEAD
=======
#endif
>>>>>>> d2067569

} // namespace blas
} // namespace cuda
} // namespace at<|MERGE_RESOLUTION|>--- conflicted
+++ resolved
@@ -263,17 +263,9 @@
 #endif
 }
 
-<<<<<<< HEAD
+#ifdef __HIP_PLATFORM_HCC__
 template <>
 void gemm<at::BFloat16>(CUDABLAS_GEMM_ARGTYPES(at::BFloat16)) {
-#ifndef __HIP_PLATFORM_HCC__
-  TORCH_CHECK(false, "at::cuda::blas::gemm: doesn't support at::BFloat16 type");
-#endif
-=======
-#ifdef __HIP_PLATFORM_HCC__
-template <>
-void gemm<at::BFloat16>(CUDABLAS_GEMM_ARGTYPES(at::BFloat16)) {
->>>>>>> d2067569
   cublasHandle_t handle = at::cuda::getCurrentCUDABlasHandle();
   cublasOperation_t opa = _cublasOpFromChar(transa);
   cublasOperation_t opb = _cublasOpFromChar(transb);
@@ -308,10 +300,7 @@
       0,
       0));
 }
-<<<<<<< HEAD
-=======
-#endif
->>>>>>> d2067569
+#endif
 
 
 /* LEVEL 2 BLAS FUNCTIONS */
@@ -359,10 +348,7 @@
       stream, trans, 'n', m, 1, n, alpha, a, n, x, n, beta, y, m);
 }
 
-<<<<<<< HEAD
-=======
 #ifdef __HIP_PLATFORM_HCC__
->>>>>>> d2067569
 template <>
 void gemv<at::BFloat16>(CUDABLAS_GEMV_ARGTYPES(at::BFloat16)) {
   TORCH_CHECK(
@@ -374,10 +360,7 @@
   gemm<at::BFloat16>(
       stream, trans, 'n', m, 1, n, alpha, a, n, x, n, beta, y, m);
 }
-<<<<<<< HEAD
-=======
-#endif
->>>>>>> d2067569
+#endif
 
 } // namespace blas
 } // namespace cuda
