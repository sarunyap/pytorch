## @package data_parallel_model
# Module caffe2.python.data_parallel_model
from __future__ import absolute_import
from __future__ import division
from __future__ import print_function

from collections import OrderedDict
from future.utils import viewitems, viewkeys, viewvalues
import logging
import copy

from multiprocessing import cpu_count

from caffe2.python import \
    model_helper, dyndep, scope, workspace, core, memonger, utils
from caffe2.proto import caffe2_pb2

import numpy as np
import warnings

dyndep.InitOpsLibrary("@/caffe2/caffe2/contrib/nccl:nccl_ops")
dyndep.InitOpsLibrary("@/caffe2/caffe2/contrib/gloo:gloo_ops")
dyndep.InitOpsLibrary("@/caffe2/caffe2/contrib/gloo:gloo_ops_gpu")

log = logging.getLogger("data_parallel_model")
log.setLevel(logging.INFO)

_DEFAULT_TIMEOUT_SEC = 30
_DEFAULT_BARRIER_NET_TIMEOUT_SEC = 300


def Parallelize_GPU(*args, **kwargs):
    kwargs['cpu_device'] = False
    Parallelize(*args, **kwargs)


def Parallelize_CPU(*args, **kwargs):
    kwargs['cpu_device'] = True
    Parallelize(*args, **kwargs)


def Parallelize(
    model_helper_obj,
    input_builder_fun,
    forward_pass_builder_fun,
    param_update_builder_fun=None,
    optimizer_builder_fun=None,
    post_sync_builder_fun=None,
    pre_grad_net_transformer_fun=None,
    net_transformer_fun=None,
    devices=None,
    rendezvous=None,
    net_type='dag',
    broadcast_computed_params=True,
    optimize_gradient_memory=False,
    dynamic_memory_management=False,
    blobs_to_keep=None,
    use_nccl=False,
    max_concurrent_distributed_ops=16,
    cpu_device=False,
    num_threads_per_device=4,
    shared_model=False,
    combine_spatial_bn=False,
    barrier_net_timeout_sec=_DEFAULT_BARRIER_NET_TIMEOUT_SEC,
):
    '''
    Function to create a model that can run on many GPUs or CPUs.
      model_helper_obj: an object of ModelHelper
      input_builder_fun:
                         Function that adds the input operators
                         Note: Remember to instantiate reader outside of this
                         function so all devices share same reader object.
                         Signature:  input_builder_fun(model)
      forward_pass_builder_fun:
                        Function to add the operators to the model.
                        Must return list of loss-blob references that
                        are used to build the gradient. Loss scale parameter
                        is passed, as you should scale the loss of your model
                        by 1.0 / the total number of devices.
                        Signature: forward_pass_builder_fun(model, loss_scale)
      param_update_builder_fun:
                        Function that adds operators that are run after
                        gradient update, such as updating the weights and
                        weight decaying. This is called for each GPU separately.
                        Signature: param_update_builder_fun(model)
      optimizer_builder_fun:
                        Alternative to param_update_builder_fun, allows one
                        to add an optimizer for the whole model. Called only
                        once, without name or devicescope.
      net_transformer_fun:
                        Optional function to transform the network after the
                        network is built. It will be called once (NOT once per
                        GPU.)
                        Signature:
                        net_transformer_fun(
                            model, num_devices, device_prefix, device_type)
      pre_grad_net_transformer_fun:
                        Optional function to transform the network similar to
                        net_transformer_fun, but happens before gradient ops
                        been add.
                        Signature: pre_grad_net_transformer_fun(model)
      post_sync_builder_fun:
                        Function applied after initial parameter sync has been
                        completed, such as keeping multi-precision parameters
                        in sync.
                        Signature: post_sync_builder_fun(model)
      devices:          List of GPU ids, such as [0, 1, 2, 3],
      rendezvous:       used for rendezvous in distributed computation, if None
                        then only one node is used. To create rendezvous,
                        use <TBD>.
      net_type:         Network type
      optimize_gradient_memory: whether to apply 'memonger' to share blobs
      shared_model      (only for CPU) use same parameters on each device
                        in gradient computation to reduce memory footprint.
      dynamic_memory_management: Whether to apply dynamic memory optimization
                        by freeing unused blobs. The underlying (de)allocation
                        uses cached allocator. For GPU training PLEASE MAKE SURE
                        caffe2_cuda_memory_pool is set.
      blobs_to_keep :   A list of blob names to keep and don't free during
                        dynamic memory optimization (for example loss blob).
      cpu_device        Use CPU instead of GPU.
      combine_spatial_bn:
                        When set to True, applies batch normalization across
                        all devices within the node. If False, batch
                        normalization will be done separately for each device.
                        This option is currently only supported on the CPU.
      barrier_net_timeout_sec:
                        The timeout in seconds of the barrier net, which is run
                        to synchronize shards before a training epoch starts.
                        Defaults to 300 seconds.
    '''
    assert scope.CurrentDeviceScope() is None \
        or scope.CurrentDeviceScope().device_type == caffe2_pb2.CPU, \
        "Parallelize must be called without device-scope, \
        device scope was: {}".format(scope.CurrentDeviceScope())

    if devices is None:
        if not cpu_device:
            devices = list(range(0, workspace.NumGpuDevices()))
        else:
            devices = list(range(0, cpu_count()))

    if not cpu_device:
        for gpu in devices:
            if gpu >= workspace.NumGpuDevices():
                log.warning("** Only {} GPUs available, GPUs {} requested".format(
                    workspace.NumGpuDevices(), devices))
                break
        model_helper_obj._device_type = caffe2_pb2.HIP if workspace.has_hip_support else caffe2_pb2.CUDA
        model_helper_obj._device_prefix = "gpu"
        model_helper_obj._shared_model = False
        device_name = "GPU"
        assert shared_model is False, "Shared model only supported on CPU"
    else:
        model_helper_obj._device_type = caffe2_pb2.CPU
        model_helper_obj._device_prefix = "cpu"
        device_name = "CPU"
        model_helper_obj._shared_model = shared_model
        if shared_model and rendezvous is not None:
            assert "Shared model only supported on single-node currently"

    log.info("Parallelizing model for devices: {}".format(devices))
    extra_workers = 8 if rendezvous is not None else 0  # best-guess
    num_workers = len(devices) * num_threads_per_device + extra_workers
    max_concurrent_distributed_ops =\
        min(max_concurrent_distributed_ops, num_workers - 1)
    model_helper_obj.net.Proto().num_workers = num_workers
    model_helper_obj.net.Proto().type = net_type

    # Store some information in the model -- a bit ugly
    model_helper_obj._devices = devices
    model_helper_obj._rendezvous = rendezvous
    model_helper_obj._sync_barrier_net = None

    model_helper_obj._broadcast_context = None
    model_helper_obj._grad_names = []

    assert isinstance(model_helper_obj, model_helper.ModelHelper)
    # Keep track of params that were in the model before: they are not
    # data parallel, so we need to handle them separately
    non_datapar_params = copy.copy(model_helper_obj.params)

    # Add input and model
    log.info("Create input and model training operators")

    losses_by_gpu = {}
    num_shards = 1 if rendezvous is None else rendezvous['num_shards']
    loss_scale = 1.0 / (len(devices) * num_shards)

    has_parameter_updates = param_update_builder_fun is not None or \
        optimizer_builder_fun is not None
    assert not (
        param_update_builder_fun is not None and
        optimizer_builder_fun is not None
    ), 'Can only specify one of param_update_builder_fun, optimizer_builder_fun'

    # Check that a model that is used for validation/testing has
    # init_params False, otherwise running the param init net will overwrite
    # synchronized values by the training net
    if not has_parameter_updates and model_helper_obj.init_params:
        log.warning('')
        log.warning("############# WARNING #############")
        log.warning("Model {}/{} is used for testing/validation but".format(
            model_helper_obj.name, model_helper_obj))
        log.warning("has init_params=True!")
        log.warning("This can conflict with model training.")
        log.warning("Please ensure model = ModelHelper(init_params=False)")
        log.warning('####################################')
        log.warning('')
        # TODO: make into assert

    for device in devices:
        if workspace.has_hip_support:
            device_opt = core.DeviceOption(model_helper_obj._device_type, hip_gpu_id=device)
        else:
            device_opt = core.DeviceOption(model_helper_obj._device_type, cuda_gpu_id=device)
        with core.DeviceScope(device_opt):
            with core.NameScope("{}_{}".format(model_helper_obj._device_prefix,
                                               device)):
                log.info("Model for {} : {}".format(device_name, device))
                input_builder_fun(model_helper_obj)
                losses = forward_pass_builder_fun(model_helper_obj, loss_scale)
                # Losses are not needed for test net
                if has_parameter_updates:
                    assert isinstance(losses, list), \
                        'Model builder function must return list of loss blobs'
                    for loss in losses:
                        assert isinstance(loss, core.BlobReference), \
                            'Model builder func must return list of loss blobs'

                losses_by_gpu[device] = losses
    _ValidateParams(model_helper_obj.params)

    # Create parameter map
    model_helper_obj._device_grouped_blobs =\
        _GroupByDevice(model_helper_obj, devices,
                       model_helper_obj.params, non_datapar_params)

    # computed params
    computed_params_grouped =\
        _GroupByDevice(model_helper_obj, devices,
                       model_helper_obj.GetComputedParams(''), [])
    model_helper_obj._device_grouped_blobs.update(computed_params_grouped)

    model_helper_obj._param_names =\
        list(viewkeys(model_helper_obj._device_grouped_blobs))
    model_helper_obj._computed_param_names =\
        list(viewkeys(computed_params_grouped))

    if pre_grad_net_transformer_fun:
        pre_grad_net_transformer_fun(model_helper_obj)

    if has_parameter_updates:
        log.info("Adding gradient operators")
        _AddGradientOperators(devices, model_helper_obj, losses_by_gpu)

    if net_transformer_fun:
        net_transformer_fun(
            model_helper_obj,
            len(devices),
            model_helper_obj._device_prefix,
            model_helper_obj._device_type)

    if not has_parameter_updates:
        log.info("Parameter update function not defined --> only forward")
        _InferBlobDevice(model_helper_obj)
        return

    if combine_spatial_bn:
        assert(cpu_device), \
            'combine_spatial_bn is currently only supported on the CPU'
        assert(has_parameter_updates), \
            'combine_spatial_bn should only be used for train model'
        _InterleaveOps(model_helper_obj)
        _InterDeviceBatchNormalization(model_helper_obj)

    _ValidateParams(model_helper_obj.params)

    # Group gradients by device and register to blob lookup
    param_to_grad = model_helper_obj.param_to_grad
    grads_ordered = [param_to_grad[p] for p in
                     model_helper_obj.params if p in param_to_grad]
    non_datapar_grads = [param_to_grad[p] for p in non_datapar_params]

    gradients_grouped = _GroupByDevice(
        model_helper_obj,
        devices,
        grads_ordered,
        non_datapar_grads
    )
    model_helper_obj._device_grouped_blobs.update(gradients_grouped)
    model_helper_obj._grad_names = list(viewkeys(gradients_grouped))
    model_helper_obj._losses_by_gpu = losses_by_gpu

    _InferBlobDevice(model_helper_obj)

    log.info("Add gradient all-reduces for SyncSGD")
    if broadcast_computed_params:
        _BroadcastComputedParams(devices, model_helper_obj, rendezvous, use_nccl)

    if len(model_helper_obj._grad_names) > 0:
        # Gradients in reverse order
        reverse_ordered_grads = _GetReverseOrderedGrads(model_helper_obj)
        assert(len(reverse_ordered_grads) > 0)
        _AllReduceBlobs(
            reverse_ordered_grads,
            devices,
            model_helper_obj,
            model_helper_obj.net,
            rendezvous,
            use_nccl,
            max_concurrent_distributed_ops,
        )
    else:
        log.info("NOTE: Param builder function did not create any parameters.")

    log.info("Post-iteration operators for updating params")
    num_shards = 1 if rendezvous is None else rendezvous['num_shards']

    all_params = set(model_helper_obj.GetParams(''))
    if shared_model:
        _PruneParametersForSharing(model_helper_obj)

    if param_update_builder_fun is not None:
        for device in devices:
            if workspace.has_hip_support:
                device_opt = core.DeviceOption(model_helper_obj._device_type, hip_gpu_id=device)
            else:
                device_opt = core.DeviceOption(model_helper_obj._device_type, cuda_gpu_id=device)
            with core.DeviceScope(device_opt):
                with core.NameScope(
                    "{}_{}".format(model_helper_obj._device_prefix, device)
                ):
                    param_update_builder_fun(model_helper_obj)
    else:
        log.info("Calling optimizer builder function")
        optimizer = optimizer_builder_fun(model_helper_obj)
        model_helper_obj._optimizer = optimizer

    (sync_blobs, sync_names) = _ComputeBlobsToSync(model_helper_obj)
    sync_blobs_grouped = _GroupByDevice(
        model_helper_obj,
        devices,
        sync_blobs,
        [],
    )
    model_helper_obj._device_grouped_blobs.update(sync_blobs_grouped)

    _InferBlobDevice(model_helper_obj)
    _AnalyzeOperators(model_helper_obj)

    # Configure dagnet to run with only one worker on the first iteration,
    # to prevent concurrency problems with allocs and nccl.
    arg = model_helper_obj.Proto().arg.add()
    arg.name = "first_iter_only_one_worker"
    arg.i = 1

    # Add initial parameter syncs
    log.info("Add initial parameter sync")
    _SyncAllParams(
        devices,
        model_helper_obj,
        model_helper_obj.param_init_net,
        model_helper_obj.param_init_net,
        rendezvous,
        sync_names,
        max_concurrent_distributed_ops=1
    )

    # Handle any operations that need to be done after parameter sync
    # i.e. making sure multi-precision copies of parameters are up-to-date
    if post_sync_builder_fun is not None:
        for device in devices:
            if workspace.has_hip_support:
                device_opt = core.DeviceOption(model_helper_obj._device_type, hip_gpu_id=device)
            else:
                device_opt = core.DeviceOption(model_helper_obj._device_type, cuda_gpu_id=device)
            with core.DeviceScope(device_opt):
                with core.NameScope(
                    "{}_{}".format(model_helper_obj._device_prefix, device)
                ):
                    post_sync_builder_fun(model_helper_obj)

    assert not (optimize_gradient_memory and dynamic_memory_management), \
        """It is not advised to use gradient optimization ('memonger')
        with dynamic memory management."""

    if optimize_gradient_memory:
        _OptimizeGradientMemorySimple(model_helper_obj, losses_by_gpu, devices)

    if dynamic_memory_management:
        _AddDynamicMemoryOptimization(model_helper_obj, blobs_to_keep, devices)


    model_helper_obj._data_parallel_model_init_nets = [
        model_helper_obj.param_init_net,
    ]

    model_helper_obj._data_parallel_model_nets = [
        model_helper_obj.net
    ]
    _AddBarrierToModelNets(model_helper_obj, barrier_net_timeout_sec)

    if shared_model:
        _RemapParameterBlobsForSharedModel(model_helper_obj, all_params)


def Parallelize_GPU_BMUF(*args, **kwargs):
    kwargs['cpu_device'] = False
    Parallelize_BMUF(*args, **kwargs)


def Parallelize_CPU_BMUF(*args, **kwargs):
    kwargs['cpu_device'] = True
    Parallelize_BMUF(*args, **kwargs)


def Parallelize_BMUF(
    model_helper_obj,
    input_builder_fun,
    forward_pass_builder_fun,
    param_update_builder_fun,
    block_learning_rate=1.0,
    block_momentum=None,
    devices=None,
    rendezvous=None,
    net_type='dag',
    master_device=None,
    use_nccl=False,
    nesterov=False,
    optimize_gradient_memory=False,
    reset_momentum_sgd=False,
    warmup_iterations=None,
    max_concurrent_distributed_ops=4,
    add_blobs_to_sync=None,
    num_threads_per_device=4,
    cpu_device=False,
    barrier_net_timeout_sec=_DEFAULT_BARRIER_NET_TIMEOUT_SEC,
):
    '''
    Function to create model that run on many GPUs and creates a net for
    parameter_updates that can be run independently for number of iterations
    then followed by another net that runs once to compute the final parameter
    updates according to block wise model update filtering rule described
    in : Scalable Training of Deep Learning Machines by Incremental Block
    Training with Intra-block Parallel Optimization and Blockwise Model-Update
    Filtering (ICASSP 2016).
    '''
    assert scope.CurrentDeviceScope() is None \
        or scope.CurrentDeviceScope().device_type == caffe2_pb2.CPU, \
        "Parallelize must be called without device-scope, \
        device scope was: {}".format(scope.CurrentDeviceScope())

    assert isinstance(model_helper_obj, model_helper.ModelHelper)

    if devices is None:
        devices = list(range(0, workspace.NumGpuDevices()))
    if master_device is None:
        master_device = devices[0]

    if not cpu_device:
        for gpu in devices:
            if gpu >= workspace.NumGpuDevices():
                log.warning("** Only {} GPUs available, GPUs {} requested".format(
                    workspace.NumGpuDevices(), devices))
                break
        model_helper_obj._device_type = caffe2_pb2.HIP if workspace.has_hip_support else caffe2_pb2.CUDA
        model_helper_obj._device_prefix = "gpu"
    else:
        model_helper_obj._device_type = caffe2_pb2.CPU
        model_helper_obj._device_prefix = "cpu"

    model_helper_obj._devices = devices
    model_helper_obj._rendezvous = rendezvous
    model_helper_obj._sync_barrier_net = None
    model_helper_obj._broadcast_context = None
    model_helper_obj._shared_model = False
    if workspace.has_hip_support:
        master_dev_opt = core.DeviceOption(model_helper_obj._device_type, hip_gpu_id=master_device)
    else:
        master_dev_opt = core.DeviceOption(model_helper_obj._device_type, cuda_gpu_id=master_device)

    # question: rendezvous structure
    num_shards = rendezvous['num_shards'] if rendezvous else 1
    # num_devices is #devices across all machines
    num_devices = len(devices) * num_shards
    # num_workers is #threads to execute the DAG per shard
    num_workers = num_threads_per_device * len(devices)
    if rendezvous:
        num_workers += 8

    loss_scale = 1.0 / num_devices
    if block_momentum is None:
        block_momentum = 1.0 - 1.0 / num_devices

    max_concurrent_distributed_ops = min(
        max_concurrent_distributed_ops,
        num_workers - 1
    )

    model_helper_obj.net.Proto().num_workers = num_workers
    model_helper_obj.net.Proto().type = net_type

    # A net for initializing global model parameters. Its called once in the
    # same step as net parameters initialization.
    model_helper_obj._global_model_init_net = core.Net('global_model_init')
    model_helper_obj._global_model_init_net.Proto().type = net_type
    model_helper_obj._global_model_init_net.Proto().num_workers = \
        num_workers

    # A net for computing final parameter updates. Its will run once after
    # running net (local models updates) for `num_local_iterations` times.
    model_helper_obj._global_model_param_updates_net = core.Net('global_model')
    model_helper_obj._global_model_param_updates_net.Proto().type = net_type
    model_helper_obj._global_model_param_updates_net.Proto().num_workers = \
        num_workers

    def _v(param):
        return "{}_v".format(param)

    def _g(param):
        return "{}_g".format(param)

    def _v_prev(param):
        return "{}_prev".format(param)

    # Keep track of params that were in the model before: they are not
    # data parallel, so we need to handle them separately
    non_datapar_params = copy.copy(model_helper_obj.params)
    model_helper_obj._losses_by_gpu = {}

    def _InitializeModels(gpu_id):
        input_builder_fun(model_helper_obj)
        loss = forward_pass_builder_fun(model_helper_obj, loss_scale)
        model_helper_obj._losses_by_gpu[gpu_id] = loss
    _ForEachDevice(
        devices,
        _InitializeModels,
        device_type=model_helper_obj._device_type,
        device_prefix=model_helper_obj._device_prefix,
        scoped=True
    )
    _ValidateParams(model_helper_obj.params)

    model_helper_obj._device_grouped_blobs =\
        _GroupByDevice(model_helper_obj, devices,
                       model_helper_obj.params, non_datapar_params)

    model_helper_obj._param_names =\
        list(viewkeys(model_helper_obj._device_grouped_blobs))

    _AddGradientOperators(
        devices, model_helper_obj, model_helper_obj._losses_by_gpu
    )
    _ValidateParams(model_helper_obj.params)

    _InferBlobDevice(model_helper_obj)

    def _InitializeParamUpdate(gpu_id):
        param_update_builder_fun(model_helper_obj)
    _ForEachDevice(
        devices,
        _InitializeParamUpdate,
        device_type=model_helper_obj._device_type,
        device_prefix=model_helper_obj._device_prefix,
        scoped=True
    )

    model_parameter_names = list(
        viewkeys(model_helper_obj._device_grouped_blobs)
    )
    if warmup_iterations is not None:
        model_helper_obj._warmup_iterations = warmup_iterations
        # A net for broadcasting gpu-0 (master shard) parameters after
        # running net for `warmup_iterartions`.
        model_helper_obj._warmup_broadcast = core.Net('warmup-broadcast')
        model_helper_obj._warmup_broadcast.Proto().type = net_type
        model_helper_obj._warmup_broadcast.Proto().num_workers = \
           num_workers

        _SyncAllParams(
            devices,
            model_helper_obj,
            model_helper_obj.param_init_net,
            model_helper_obj._warmup_broadcast,
            rendezvous,
            model_parameter_names,
            max_concurrent_distributed_ops
        )
        for param_name in viewkeys(model_helper_obj._device_grouped_blobs):
            param = model_helper_obj._device_grouped_blobs[param_name][master_device]
            with core.DeviceScope(master_dev_opt):
                model_helper_obj._warmup_broadcast.Copy(param, _g(param))

    # (Step-0) Initialize momentum parameters on master device.
    for param_name in viewkeys(model_helper_obj._device_grouped_blobs):
        param = model_helper_obj._device_grouped_blobs[param_name][master_device]
        with core.DeviceScope(master_dev_opt):
            model_helper_obj._global_model_init_net.ConstantFill(
                param, _v(param), value=0.0
            )
            model_helper_obj._global_model_init_net.Copy(param, _g(param))
            if nesterov:
                model_helper_obj._global_model_init_net.ConstantFill(
                    param, _v_prev(param), value=0.0
                )

    # (Step-1) Update models for num_local_iterations.

    # (Step-2) Compute post-local-updates average of the params.
    # Sum model params across GPUs and store resutls in param_avg blob.
    _AllReduceBlobs(
        model_parameter_names,
        devices,
        model_helper_obj,
        model_helper_obj._global_model_param_updates_net,
        rendezvous,
        use_nccl,
        max_concurrent_distributed_ops
    )

    # (Step-3) Update momentum params :
    # param_v = block_momentum * param_v
    # + block_learning_Rate * (param_avg - param)
    # if nesterov momentum:
    # param = param + param_v
    # - block_momentum * (param_v - param_v_prev)
    # param_v_prev = param_v
    # else:
    # param = param + param_v
    for param_name in model_parameter_names:
        param = model_helper_obj._device_grouped_blobs[param_name][master_device]
        with core.DeviceScope(master_dev_opt):
            # TODO(ataei) : Stop building the graph here to get model average ?
            model_helper_obj._global_model_param_updates_net.Scale(
                param, param, scale=1.0 / num_devices
            )
            model_helper_obj._global_model_param_updates_net.Sub(
                [param, _g(param)], param
            )
            model_helper_obj._global_model_param_updates_net.Scale(
                param, param, scale=block_learning_rate
            )
            model_helper_obj._global_model_param_updates_net.Scale(
                _v(param), _v(param), scale=block_momentum
            )
            model_helper_obj._global_model_param_updates_net.Add(
                [_v(param), param], _v(param)
            )
            model_helper_obj._global_model_param_updates_net.Add(
                [_g(param), _v(param)], _g(param)
            )
            if nesterov:
                model_helper_obj._global_model_param_updates_net.Sub(
                    [_v(param), _v_prev(param)], _v_prev(param)
                )
                model_helper_obj._global_model_param_updates_net.Scale(
                    _v_prev(param), _v_prev(param), scale=block_momentum
                )
                model_helper_obj._global_model_param_updates_net.Sub(
                    [_g(param), _v_prev(param)], _g(param)
                )
                model_helper_obj._global_model_param_updates_net.Copy(
                    _v(param), _v_prev(param)
                )
            model_helper_obj._global_model_param_updates_net.Copy(
                _g(param), param
            )


    _SyncAllParams(
        devices,
        model_helper_obj,
        model_helper_obj.param_init_net,
        model_helper_obj._global_model_param_updates_net,
        rendezvous,
        model_parameter_names,
        max_concurrent_distributed_ops
    )

    # Add additional syncs
    if add_blobs_to_sync is not None:
        AddBlobSync(
            model_helper_obj,
            add_blobs_to_sync,
            net=model_helper_obj._global_model_param_updates_net)

    # Reset momentum-SGD parameters
    if reset_momentum_sgd:
        momentum_ops = [op for op in model_helper_obj.net.Proto().op
                        if op.type == 'MomentumSGDUpdate']
        for op in momentum_ops:
            momentum_blob = op.input[1]
            with core.DeviceScope(op.device_option):
                model_helper_obj._global_model_param_updates_net.ConstantFill(
                    [momentum_blob], momentum_blob, value=0.0
                )

    if optimize_gradient_memory:
        _OptimizeGradientMemorySimple(
            model_helper_obj, model_helper_obj._losses_by_gpu, devices
        )

    model_helper_obj._data_parallel_model_init_nets = [
        model_helper_obj.param_init_net,
        model_helper_obj._global_model_init_net
    ]

    model_helper_obj._data_parallel_model_nets = [
        model_helper_obj.net,
        (model_helper_obj._global_model_param_updates_net, 1)
    ]
    _AddBarrierToModelNets(model_helper_obj, barrier_net_timeout_sec)

def CreateNet(model, overwrite=False):
    for net_iters in model._data_parallel_model_nets:
        if isinstance(net_iters, tuple):
            workspace.CreateNet(net_iters[0], overwrite=overwrite)
        else:
            workspace.CreateNet(net_iters, overwrite=overwrite)


def RunInitNet(model):
    for init_net in model._data_parallel_model_init_nets:
        workspace.RunNetOnce(init_net)
    CreateNet(model)


def RunWarmup(model):
    workspace.RunNet(model.net, model._warmup_iterations)
    workspace.RunNetOnce(model._warmup_broadcast)


def RunNet(model, num_iterations):
    for net_iter in model._data_parallel_model_nets:
        if isinstance(net_iter, tuple):
            workspace.RunNet(net_iter[0].Proto().name, net_iter[1])
        else:
            workspace.RunNet(net_iter, num_iterations)


def _AddBarrierToModelNets(model, barrier_net_timeout_sec):
    if model._rendezvous is not None and model._rendezvous['engine'] == 'GLOO':
        # Synchronize DPM at the start of each epoch. This allows shards that
        # starts an epoch sooner to wait for slower shards.  Without this,
        # shards that are faster than others will begin training the next epoch
        # while stragglers are blocked on IO, and may timeout after 30 seconds
        # (_DEFAULT_TIMEOUT_SEC).
        # We pass in model.param_init_net so that the barrier net can be run as
        # part of the param_init_net.

        model._barrier_init_net = core.Net("barrier_init_net")

        model._barrier_net = _CreateBarrierNet(model, model._barrier_init_net,
        "pre_training", barrier_net_timeout_sec)

        model._data_parallel_model_init_nets.insert(0, model._barrier_init_net)

        model._data_parallel_model_nets.insert(0, model._barrier_net)


def _CreateBarrierNet(model, init_net, name_prefix, timeout_sec):
    log.info("Creating barrier net")
    assert model._rendezvous['engine'] == 'GLOO', "Engine does not support barrier"
    comm_world = _CreateOrCloneCommonWorld(
        init_net,
        name_prefix + "_barrier_cw",
        rendezvous=model._rendezvous,
        timeout_sec=timeout_sec,
    )
    barrier_net = core.Net(name_prefix + "_barrier_net")
    barrier_net.Barrier(
        inputs=[comm_world],
        outputs=[],
        engine=model._rendezvous['engine'],
    )
    return barrier_net


# DEPRECATED: See warnings below.
def Synchronize(model, timeout_sec=_DEFAULT_BARRIER_NET_TIMEOUT_SEC):
    warnings.warn("The Synchronize API has been deprecated.  We now have a "
            "barrier net which runs before training to ensure all hosts wait "
            "before training starts.  The default timeout for the barrier is "
            "300s and it can be overridden using the barrier_net_timeout_sec "
            "parameter when calling Parallelize.",
            category=DeprecationWarning, stacklevel=2)
    if model._rendezvous is None or model._rendezvous['num_shards'] <= 1:
        # Single host case
        return

    if model._sync_barrier_net is None:
        barrier_init_net = core.Net("sync_barrier_init_net")
        model._sync_barrier_net = _CreateBarrierNet(
            model, barrier_init_net, "sync", timeout_sec)
        workspace.RunNetOnce(barrier_init_net)
        workspace.CreateNet(model._sync_barrier_net)
        model._sync_barrier_net_timeout = timeout_sec
    assert model._sync_barrier_net_timeout == timeout_sec, \
        "Must use fixed timeout, {} != {}".format(
            model._sync_barrier_net_timeout, timeout_sec
        )
    log.info("Synchronize run barrier net.")
    workspace.RunNet(model._sync_barrier_net)


def ConvertNetForDevice(net, device=None):
    '''
    Converts all blobs in the net to have namescope gpu_X, and correct
    device scope. You can use this to enable AppendNet with a
    forward_pass_builder_fun:

       def builder_fun(model):
          ...
          model.net.AppendNet(
             data_parallel_model.ConvertNetForDevice(othermodel.net))
          model.param_init_net.AppendNet(
             data_parallel_model.ConvertNetForDevice(othermodel.param_init_net))
    '''
    mnet = copy.deepcopy(net)

    if device is None:
        device = scope.CurrentDeviceScope()

    device_prefix = "gpu" if (device.device_type == caffe2_pb2.CUDA or device.device_type == caffe2_pb2.HIP) else "cpu"

<<<<<<< HEAD
    namescope = "{}_{}/".format(device_prefix, device.hip_gpu_id if workspace.has_hip_support else device.cuda_gpu_id)
=======
    namescope = "{}_{}/".format(device_prefix, device.device_id)
>>>>>>> 70359755
    for op in mnet.Proto().op:
        if "RecurrentNetwork" in op.type:
            raise("RecurrentNetwork conversion not yet supported")
        for i, inputb in enumerate(op.input):
            op.input[i] = namescope + inputb
        for i, outputb in enumerate(op.output):
            op.output[i] = namescope + outputb
        for i, blob in enumerate(op.control_input):
            op.control_input[i] = namescope + blob
        op.device_option.CopyFrom(device)
    for i, einp in enumerate(mnet.Proto().external_input):
        mnet.Proto().external_input[i] = namescope + einp
    for i, eoutp in enumerate(mnet.Proto().external_output):
        mnet.Proto().external_output[i] = namescope + eoutp
    return mnet


def _ForEachDevice(devices, f, device_type, device_prefix, scoped=False,
                   *args, **kwargs):
    for device in devices:
        if workspace.has_hip_support:
            device_opt = core.DeviceOption(device_type, hip_gpu_id=device)
        else:
            device_opt = core.DeviceOption(device_type, cuda_gpu_id=device)
        with core.DeviceScope(device_opt):
            if scoped:
                with core.NameScope("{}_{}".format(device_prefix, device)):
                    f(device, *args, **kwargs)
            else:
                f(device, *args, **kwargs)


def _AddGradientOperators(devices, model, losses_by_gpu):
    def create_grad(lossp):
        return model.ConstantFill(lossp, str(lossp) + "_grad", value=1.0)

    loss_grad = {}
    # Explicitly need to create gradients on each GPU
    for gpu_id in devices:
        if workspace.has_hip_support:
            device = core.DeviceOption(model._device_type, hip_gpu_id=gpu_id)
        else:
            device = core.DeviceOption(model._device_type, cuda_gpu_id=gpu_id)
        with core.DeviceScope(device):
            for l in losses_by_gpu[gpu_id]:
                lg = create_grad(l)
                loss_grad[str(l)] = str(lg)

    model.AddGradientOperators(loss_grad)


def ExtractPredictorNet(model, inputs, outputs, device):
    '''
    Returns (net, params) that can be exported to be used as a prediction
    net.
    '''
    master_device = model._devices[0]
    prefix = "{}_{}/".format(model._device_prefix, master_device)
    prefix_inputs = [prefix + str(b) for b in inputs]
    prefix_outputs = [prefix + str(b) for b in outputs]
    (predictor_net, export_blobs) = model_helper.ExtractPredictorNet(
        net_proto=model.net.Proto(),
        input_blobs=prefix_inputs,
        output_blobs=prefix_outputs,
        device=device,
        renames={
            a: b
            for (a, b) in zip(prefix_inputs + prefix_outputs, inputs + outputs)
        },
    )

    return (predictor_net, export_blobs)


def GetCheckpointParams(model):
    '''
    Returns a set of blobs that are needed for a complete check point.
    They are blobs for the first gpu and iteration blobs.
    '''
    (all_blobs, _) = _ComputeBlobsToSync(model)
    first_gpu_blobs = {
        b
        for b in all_blobs
        if str(b)
        .startswith("{}_{}/".format(model._device_prefix, model._devices[0]))
    }

    # Add iteration blobs that do not have namescope separately, since
    # it is important to checkpoint iteration counter
    iteration_blobs = set()
    for op in model.net.Proto().op:
        if op.type == 'Iter' or op.type == 'AtomicIter':
            if not op.output[0].startswith("{}_".format(model._device_prefix)):
                iteration_blobs.add(op.output[0])

    return first_gpu_blobs.union(iteration_blobs)


def FinalizeAfterCheckpoint(model, blobs=None):
    '''
    This function should be called after loading parameters from a
    checkpoint / initial parameters file.
    '''

    if not hasattr(model, "_checkpoint_net"):
        if blobs is None:
            (_, uniq_blob_names) = _ComputeBlobsToSync(model)
        else:
            uniq_blob_names = [stripBlobName(p) for p in blobs]

        # Synchronize to the blob lookup map, as the provided
        # blobs might have non-parameters, such as momemtum blobs.
        log.info("Creating checkpoint synchronization net")
        devices = model.GetDevices()
        for name in uniq_blob_names:
            if name not in model._device_grouped_blobs:
                grouped = {
                    d:
                    core.BlobReference("{}_{}{}{}".format(
                        model._device_prefix,
                        d,
                        scope._NAMESCOPE_SEPARATOR,
                        name)
                    ) for d in devices}
                model._device_grouped_blobs[name] = grouped

        model._checkpoint_net = core.Net("checkpoint_sync_net")
        model._checkpoint_net.RunAllOnGPU()

        checkpoint_init_net = None
        if (model._rendezvous is not None and model._rendezvous['num_shards'] > 1):
            checkpoint_init_net = core.Net("checkpoint_init_net")
            checkpoint_init_net.RunAllOnGPU()

        _SyncAllParams(
            devices,
            model,
            checkpoint_init_net,
            model._checkpoint_net,
            model._rendezvous,
            uniq_blob_names,
            max_concurrent_distributed_ops=1
        )
        if (checkpoint_init_net):
            workspace.RunNetOnce(checkpoint_init_net)

        workspace.CreateNet(model._checkpoint_net)

    # Run the sync
    log.info("Run checkpoint net")
    workspace.RunNet(model._checkpoint_net.Proto().name)


def GetLearningRateBlobNames(model):
    '''
    Returns a list of learning rates blob names used in the optimizer.
    '''
    if model._optimizer is not None:
        if model._device_type == caffe2_pb2.CPU:
            return [model._optimizer.get_cpu_blob_name('lr')]
        elif model._device_type == caffe2_pb2.CUDA or model._device_type == caffe2_pb2.HIP:
            return [model._optimizer.get_gpu_blob_name('lr', gpu, '')
                    for gpu in model._devices]
        else:
            raise Exception(
                "Unsupported device type : {}".format(model._device_type)
            )
    else:
        lr_blob_names = []
        for op in model.net.Proto().op:
            if op.type == "LearningRate":
                lr_blob_names.append(op.output(0))
        return lr_blob_names


def _Broadcast(devices, model, net, param, use_nccl=False):
    # Copy params from gpu_0 to other
    master_dev = devices[0]

    if use_nccl:
        if _IsGPUBlob(model, param):
            if workspace.has_hip_support:
                master_device_opt = core.DeviceOption(model._device_type, hip_gpu_id=master_dev)
            else:
                master_device_opt = core.DeviceOption(model._device_type, cuda_gpu_id=master_dev)
            with core.DeviceScope(master_device_opt):
                # Note that the root is the root _rank_ and not the root
                # _device_. Thus we always use root=0, regardless of the
                # devices used.
                net.NCCLBroadcast(
                    list(viewvalues(model._device_grouped_blobs[param])),
                    list(viewvalues(model._device_grouped_blobs[param])),
                    root=0,
                )
                return

    for dev_idx in devices[1:]:
        if _IsGPUBlob(model, param):
            if workspace.has_hip_support:
                device_opt = core.DeviceOption(caffe2_pb2.HIP, hip_gpu_id=dev_idx)
            else:
                device_opt = core.DeviceOption(caffe2_pb2.CUDA, cuda_gpu_id=dev_idx)
        else:
            device_opt = core.DeviceOption(caffe2_pb2.CPU, 0)
        with core.DeviceScope(device_opt):
            net.Copy(
                model._device_grouped_blobs[param][master_dev],
                model._device_grouped_blobs[param][dev_idx]
            )


def _AllReduce(devices, model, net, param, use_nccl=False, control_input=None):
    blobs_group = list(viewvalues(model._device_grouped_blobs[param]))
    if model._device_type == caffe2_pb2.CUDA and use_nccl:
        # TODO: for _shared_model, do only NCCLReduce
        model.NCCLAllreduce(
            blobs_group, blobs_group, control_input=control_input
        )
        return

    if model._device_type == caffe2_pb2.CUDA:
        p2p_access_pattern = workspace.GetCudaPeerAccessPattern()
    elif model._device_type == caffe2_pb2.HIP:
        p2p_access_pattern = workspace.GetHipPeerAccessPattern()
    else:
        p2p_access_pattern = None

    def sumN(*dev_indices):
        """Create a Sum op for 2 or more blobs on different devices.
        Saves the result on the first device.

        Arguments:
        dev_indices -- a list of device indices, which can be translated into
                       CUDA identifiers with model._devices
        """
        devices = [model._devices[idx] for idx in dev_indices]
        blobs = [blobs_group[idx] for idx in dev_indices]
<<<<<<< HEAD
        for i, peer in enumerate(devices):
            if i == 0:
                continue  # Skip the first device
            if p2p_access_pattern is not None and not p2p_access_pattern[
                devices[0], peer
            ]:
                # Copy from peer to d0
                blobs[i] = model.Copy(
                    blobs[i],
                    'gpu_{}/{}_gpu{}_copy'.format(devices[0], param, peer)
                )
        if workspace.has_hip_support:
            device_opt = core.DeviceOption(model._device_type, hip_gpu_id=devices[0])
        else:
            device_opt = core.DeviceOption(model._device_type, cuda_gpu_id=devices[0])
=======
        device_opt = core.DeviceOption(model._device_type, devices[0])
>>>>>>> 70359755
        with core.DeviceScope(device_opt):
            for i, peer in enumerate(devices):
                if i == 0:
                    continue  # Skip the first device
                if p2p_access_pattern is not None and not p2p_access_pattern[
                    devices[0], peer
                ]:
                    # Copy from peer to d0
                    blobs[i] = model.Copy(
                        blobs[i],
                        'gpu_{}/{}_gpu{}_copy'.format(devices[0], param, peer)
                    )
            net.Sum(blobs, [blobs[0]], name='dpm')

    if len(devices) == 16:
        # Special tree reduction for 16 gpus, TODO generalize like in muji.py
        for j in range(8):
            sumN(j * 2, j * 2 + 1)
        for j in range(4):
            sumN(j * 4, j * 4 + 2)
        for j in range(2):
            sumN(j * 8, j * 8 + 4)
        sumN(0, 8)
    elif len(devices) == 8:
        for j in range(4):
            sumN(j * 2, j * 2 + 1)
        for j in range(2):
            sumN(j * 4, j * 4 + 2)
        sumN(0, 4)
    elif len(devices) == 4:
        sumN(0, 1)
        sumN(2, 3)
        sumN(0, 2)
    else:
        sumN(*range(len(devices)))
    # TODO: for _shared_model, no need to broadcast
    _Broadcast(devices, model, net, param)


def _SyncAllParams(
    devices,
    model,
    init_net,
    net,
    rendezvous,
    unique_param_names,
    max_concurrent_distributed_ops=4
):
    if rendezvous is None or rendezvous['num_shards'] <= 1:
        _SyncAllParamsSingleHost(devices, model, net, unique_param_names)
    else:
        _SyncAllParamsDistributed(
            devices,
            model,
            init_net,
            net,
            rendezvous,
            unique_param_names,
            max_concurrent_distributed_ops
        )


def AddBlobSync(model, blobs, net=None):
    '''
    Sync a blob across devices and hosts
    '''
    if len(blobs) == 0:
        return
    net = model.net if net is None else net
    for b in blobs:
        assert not b.startswith(model._device_prefix), \
            "Provide unprefixed blob name: {}".format(b)
        model._device_grouped_blobs[b] = {
            d: core.BlobReference("{}_{}/{}".format(model._device_prefix, d, b))
            for d in model._devices
        }

    _SyncAllParams(
        model._devices,
        model,
        model.param_init_net,
        net,
        model._rendezvous,
        set(blobs))


def AddDistributedBlobSync(model, blobs):
    '''
    Sync blobs across machines (but not across devices)
    '''
    if model._rendezvous is None:
        return
    synth_name = "_".join([str(b) for b in blobs])
    comm_world = _CreateOrCloneCommonWorld(
        model.param_init_net,
        "blob_sync_cw_" + synth_name,
        rendezvous=model._rendezvous,
    )

    model.net.Allreduce(
        inputs=[comm_world] + blobs,
        outputs=blobs,
        engine=model._rendezvous['engine'],
    )


def _SyncAllParamsDistributed(
    devices,
    model,
    init_net,
    net,
    rendezvous,
    unique_param_names,
    max_concurrent_distributed_ops
):
    assert rendezvous['num_shards'] > 1

    if workspace.has_hip_support:
        gpu_device_opt = core.DeviceOption(model._device_type, hip_gpu_id=devices[0])
    else:
        gpu_device_opt = core.DeviceOption(model._device_type, cuda_gpu_id=devices[0])
    cpu_device_opt = core.DeviceOption(caffe2_pb2.CPU)

    if model._broadcast_context is None:
        model._broadcast_context = CollectivesConcurrencyControl(
            "broadcast",
            max_concurrent_distributed_ops,
            init_net,
            rendezvous
        )
    context = model._broadcast_context

    for param_name in sorted(unique_param_names):
        master_param = model._device_grouped_blobs[param_name][devices[0]]
        params_group = list(viewvalues(model._device_grouped_blobs[param_name]))

        def broadcast(params):
            comm_world, control_input = context.get_control_and_context(params)
            net.Broadcast(
                inputs=[comm_world] + params,
                outputs=params,
                name=param_name,
                engine=rendezvous['engine'],
                control_input=control_input
            )

        device_opt = gpu_device_opt if _IsGPUBlob(
            model, param_name
        ) else cpu_device_opt

        if rendezvous['engine'] == 'GLOO':
            with core.DeviceScope(device_opt):
                broadcast(params_group)
        else:
            # Copy between GPU and CPU
            with core.DeviceScope(device_opt):
                param_cpu = net.CopyGPUToCPU(
                    master_param,
                    str(master_param) + "cpu"
                )
            with core.DeviceScope(cpu_device_opt):
                broadcast([param_cpu])
            with core.DeviceScope(device_opt):
                net.CopyCPUToGPU(param_cpu, master_param)

            # Broadcast locally
            _Broadcast(devices, model, net, param_name)


def _SyncAllParamsSingleHost(devices, model, net, unique_param_names):
    for param in unique_param_names:
        _Broadcast(devices, model, net, param)


def _AllReduceBlobs(blob_names, devices, model, net, rendezvous, use_nccl,
                    max_concurrent_distributed_ops):
    if rendezvous is None or rendezvous['num_shards'] <= 1:
        _AllReduceBlobsSingleHost(
            blob_names,
            devices,
            model,
            net,
            use_nccl
        )
    else:
        _AllReduceBlobsDistributed(
            blob_names,
            devices,
            model,
            net,
            rendezvous,
            max_concurrent_distributed_ops,
        )


def _PruneParametersForSharing(model):
    assert model._shared_model
    master_prefix = "{}_{}/".format(model._device_prefix, model._devices[0])

    # Remove non-master parameters so that they will not receive parameter
    # update operators.
    model.params = model.GetParams(master_prefix)
    paramset = set(model.params)

    model.param_to_grad = {
        p: model.param_to_grad[p]
        for p in model.param_to_grad if p in paramset
    }
    model.weights = [w for w in model.weights if w in paramset]
    model.biases = [w for w in model.biases if w in paramset]


def _RemapParameterBlobsForSharedModel(model, all_params):
    assert model._shared_model
    master_prefix = "{}_{}/".format(
        model._device_prefix, model._devices[0])
    log.info("Remapping param blobs to master -> {}".format(master_prefix))
    master_params = set(model.GetParams())

    # Remove all but master params
    def modify_ops(net):
        ops = []
        for op in net.Proto().op:
            delete_op = False
            # Delete ops that output non-master version of parameter
            for outp in op.output:
                if outp in all_params and outp not in master_params:
                    delete_op = True
                    log.debug("Delete b/c {}:  {}".format(outp, str(op)))
                    break
            if delete_op:
                continue
            # Remap inputs to point to the master param
            for j, inp in enumerate(op.input):
                if inp in all_params and inp not in master_params:
                    op.input[j] = master_prefix + stripBlobName(inp)
            ops.append(op)
        del net.Proto().op[:]
        net.Proto().op.extend(ops)

    modify_ops(model.param_init_net)
    modify_ops(model.net)


class CollectivesConcurrencyControl(object):
    """
    Creates common worlds (up to max_concurrent_context) and manage the
    sequential execution of collectives that shares the same context with
    cyclic control inputs.
    """
    def __init__(
        self,
        name,
        max_concurrent_context,
        param_init_net,
        rendezvous
    ):
        self.name = name
        self.param_init_net = param_init_net
        self.max_concurrent_context = max_concurrent_context
        self.counter = 0
        self.common_worlds = []
        self.control_inputs = []
        self.rendezvous = rendezvous

    def get_control_and_context(self, control_output_blob):
        common_world, control_input = [None, None]
        current_slot = self.counter % self.max_concurrent_context
        if len(self.common_worlds) < self.max_concurrent_context:
            common_world = _CreateOrCloneCommonWorld(
                self.param_init_net,
                "{}_{}_cw".format(self.name, current_slot),
                rendezvous=self.rendezvous,
            )
            self.common_worlds.append(common_world)
            self.control_inputs.append(control_output_blob)
        else:
            common_world = self.common_worlds[current_slot]
            control_input = self.control_inputs[current_slot]
            self.control_inputs[current_slot] = control_output_blob
        self.counter += 1
        return common_world, control_input


def _AllReduceBlobsDistributed(
    blob_names,
    devices,
    model,
    net,
    rendezvous,
    max_concurrent_distributed_ops,
):
    num_workers = model.net.Proto().num_workers
    assert num_workers > 1, "Please specify more than 1 worker"
    all_reduce_engine = rendezvous['engine']
    
    if workspace.has_hip_support:
        master_device_opt = core.DeviceOption(model._device_type, hip_gpu_id=devices[0])
    else:
        master_device_opt = core.DeviceOption(model._device_type, cuda_gpu_id=devices[0])

    reducing_device_opt = master_device_opt

    context = CollectivesConcurrencyControl(
        "allreduce",
        max_concurrent_distributed_ops,
        model.param_init_net,
        rendezvous
    )

    nccl_control_blob = None

    for blob_name in blob_names:
        master_blob = model._device_grouped_blobs[blob_name][devices[0]]
        blobs_group = list(viewvalues(model._device_grouped_blobs[blob_name]))

        assert master_blob in blobs_group

        # Remark: NCCLReduce does not support in-place modifications
        # so we need a temporary blob
        reduced_blob = str(master_blob) + "_red"

        def allreduce(blobs, **kwargs):
            with core.DeviceScope(reducing_device_opt):
                comm_world, control_input = \
                    context.get_control_and_context(blobs[0])
                net.Allreduce(
                    inputs=[comm_world] + blobs,
                    outputs=blobs,
                    name=blob_name,
                    engine=all_reduce_engine,
                    control_input=control_input,
                    **kwargs
                )

        if rendezvous['engine'] == 'GLOO':
            # With Gloo cross GPU and cross machine allreduce
            # can be executed in a single operation.
            # Try to use GPUDirect if transport == ibverbs.
            allreduce(
                blobs_group,
                gpu_direct=(rendezvous.get("transport", None) == "ibverbs"),
            )
        else:
            # Step 1: sum blobs from local GPUs to master GPU
            with core.DeviceScope(master_device_opt):
                model.ConstantFill(master_blob, reduced_blob, value=0.0)

                # Temp fix since NCCLReduce does not work
                net.NCCLAllreduce(
                    blobs_group,
                    blobs_group,
                    control_input=nccl_control_blob,
                )
                nccl_control_blob = blobs_group[0]
                net.Copy(master_blob, reduced_blob)

            # Step 2: allreduce between all hosts, between master GPUs
            allreduce([reduced_blob])

            with core.DeviceScope(master_device_opt):
                net.Copy(reduced_blob, master_blob)

            # Step 3: broadcast locally
            _Broadcast(devices, model, net, blob_name)


def _AllReduceBlobsSingleHost(blob_names, devices, model, net, use_nccl):
    """Performs NCCL AllReduce to distribute blobs to all the GPUs."""

    if len(devices) == 1:
        return

    # Now we need to Allreduce blobs on all the GPUs.
    # Pick GPU #0 as a master GPU.
    if workspace.has_hip_support:
        master_device_opt = core.DeviceOption(model._device_type, hip_gpu_id=devices[0])
    else:
        master_device_opt = core.DeviceOption(model._device_type, cuda_gpu_id=devices[0])
    last_out = None
    concatenated_idx = set()

    for blob_name in blob_names:
        # Group by blob_name for reduce.
        blobs_group = list(viewvalues(model._device_grouped_blobs[blob_name]))
        if len(blobs_group) == 1:
            # Non-reducible
            continue
        assert len(blobs_group) == len(devices), \
            "Each GPU from {}, should have a copy of {}.".format(
                devices, blob_name)

        if _IsGPUBlob(model, blob_name):
            with core.DeviceScope(master_device_opt):
                if not isinstance(blobs_group[0], core.GradientSlice):
                    _AllReduce(
                        devices, model, net, blob_name, use_nccl, last_out
                    )
                    # last_out is used to serialize the execution of nccls
                    last_out = blobs_group[0]

                else:
                    # Sparse gradients: all-gather for indices and values
                    master_ns = "{}_{}".format(model._device_prefix, devices[0])
                    '''
                    Skip if we have already copied concatenated indices
                    to the indices of GradientSlice. This happens when two
                    or more grad blobs are gathered with the same indices
                    blob
                    '''
                    skip_idx_concat = False
                    for g in blobs_group:
                        if g.indices in concatenated_idx:
                            skip_idx_concat = True

                    if not skip_idx_concat:
                        grad_idx_concat, _ = net.Concat(
                            [g.indices for g in blobs_group],
                            ["{}/{}_index_concat".format(master_ns, blob_name),
                             "{}/{}_index_splitinfo".format(master_ns, blob_name)],
                            axis=0,
                            name="note:data_parallel_model")

                        for gpu, g in viewitems(model._device_grouped_blobs[blob_name]):
                            if workspace.has_hip_support:
                                device_opt = core.DeviceOption(model._device_type, hip_gpu_id=gpu)
                            else:
                                device_opt = core.DeviceOption(model._device_type, cuda_gpu_id=gpu)
                            with core.DeviceScope(device_opt):
                                model.Copy(grad_idx_concat, g.indices)
                                concatenated_idx.add(g.indices)

                    grad_val_concat, _ = net.Concat(
                        [g.values for g in blobs_group],
                        ["{}/{}_val_concat".format(master_ns, blob_name),
                         "{}/{}_val_splitinfo".format(master_ns, blob_name)],
                        axis=0, name="note:data_parallel_model")

                    for gpu, g in viewitems(model._device_grouped_blobs[blob_name]):
                        if workspace.has_hip_support:
                            device_opt = core.DeviceOption(model._device_type, hip_gpu_id=gpu)
                        else:
                            device_opt = core.DeviceOption(model._device_type, cuda_gpu_id=gpu)
                        with core.DeviceScope(device_opt):
                            model.Copy(grad_val_concat, g.values)

        else:
            assert not isinstance(blobs_group[0], core.GradientSlice), \
                "Synchronizing gradient slices not supported"
            with core.DeviceScope(core.DeviceOption(caffe2_pb2.CPU)):
                # Poor man's allreduce
                net.Sum(blobs_group, [blobs_group[0]])
                if not model._shared_model:
                    _Broadcast(devices, model, net, blob_name)


def _BroadcastComputedParams(devices, model, rendezvous, use_nccl=False):
    if rendezvous is None:
        _BroadcastComputedParamsSingleHost(devices, model, use_nccl)
    else:
        _BroadcastComputedParamsDistributed(devices, model, rendezvous, use_nccl)


def _BroadcastComputedParamsDistributed(
    devices,
    model,
    rendezvous,
    use_nccl=False
):
    _BroadcastComputedParamsSingleHost(devices, model, use_nccl)
    log.warn("Distributed broadcast of computed params is not implemented yet")


def _BroadcastComputedParamsSingleHost(devices, model, use_nccl=False):
    '''
    Average computed params over all devices
    '''
    if len(devices) == 1:
        return

    for param_name in model._computed_param_names:
        # Copy from master to others -- averaging would be perhaps better,
        # but currently NCCLAllReduce is too prone to deadlock
        _Broadcast(devices, model, model.net, param_name, use_nccl)


def _GetReverseOrderedGrads(model):
    '''
    Returns the gradients in reverse order (namespace stripped),
    for the optimal synchronization order.
    '''
    return list(reversed(model._grad_names))


# A helper function to extract a parameter's name
def stripBlobName(param):
    # Format is "a/b/c/d" -> "b/c/d"
    if isinstance(param, core.GradientSlice):
        return stripBlobName(param.indices) + ":" + stripBlobName(param.values)
    else:
        name = str(param)
    return name[name.index(scope._NAMESCOPE_SEPARATOR) + 1:]


def _AnalyzeOperators(model):
    '''
    Look at all the operators and check that they do not cross device scopes
    '''
    for op in model.Proto().op:
        if "NCCL" in op.type or "Copy" in op.type or "Concat" in op.type:
            continue
        if "Sum" == op.type and op.name == "dpm":
            continue
        if "Allreduce" in op.type and "GLOO" in op.engine:
            continue

        op_dev = op.device_option
<<<<<<< HEAD
        op_gpu = op_dev.hip_gpu_id if workspace.has_hip_support else op_dev.cuda_gpu_id
=======
        op_gpu = op_dev.device_id
>>>>>>> 70359755

        # This avoids failing on operators that are only for CPU
        if workspace.has_hip_support:
            if op_dev.device_type != caffe2_pb2.HIP:
                continue
        else:
            if op_dev.device_type != caffe2_pb2.CUDA:
                continue

        namescope = "{}_{}/".format(model._device_prefix, op_gpu)
        for inp in list(op.input) + list(op.output):
            if inp.startswith("{}_".format(model._device_prefix)
                             ) and not inp.startswith(namescope):
                raise Exception(
                    "Blob {} of op {}, should have namescope {}. Op: {}".format(
                        inp,
                        op.type,
                        "{}_{}/".format(model._device_prefix, op_gpu),
                        str(op),
                    )
                )


def _InferBlobDevice(model):
    '''
    Assign blob to device option based on the operator outputing it
    '''
    mapping = {}

    def map_ops(proto):
        for op in proto.op:
            device_option = op.device_option
            if op.type == "Iter":
                # Hack for Iters which have blob in CPU context
                device_option = caffe2_pb2.DeviceOption()
                device_option.device_type = caffe2_pb2.CPU
            for b in list(op.input) + list(op.output):
                if b not in mapping:
                    mapping[b] = device_option
            if op.type.startswith('RecurrentNetwork'):
                step_args = [a for a in op.arg if a.name.endswith("step_net")]
                for step_arg in step_args:
                    map_ops(step_arg.n)
    map_ops(model.param_init_net.Proto())
    map_ops(model.net.Proto())
    model._blob_to_device = mapping

def _IsGPUBlob(model, blob_name):
    if blob_name in model._blob_to_device:
        return model._blob_to_device[blob_name].device_type == caffe2_pb2.CUDA or \
                model._blob_to_device[blob_name].device_type == caffe2_pb2.HIP
    else:
        blob_name = "{}_{}/{}".format(
            model._device_prefix, model._devices[0], blob_name
        )
        if blob_name not in model._blob_to_device:
            return model._device_type == caffe2_pb2.CUDA or model._device_type == caffe2_pb2.HIP
        return model._blob_to_device[blob_name].device_type == caffe2_pb2.CUDA or \
                model._blob_to_device[blob_name].device_type == caffe2_pb2.HIP


def _GroupByDevice(model, devices, params, non_data_params):
    '''
    Groups blobs by device, returning a map of [blobname] = {0: BlobRef, 1: ..}.
    Returns ordered dictionary, ensuring the original order.
    '''
    grouped = OrderedDict()
    # Only consider params that were created to be  "data parallel"
    params = params[len(non_data_params):]

    for _i, p in enumerate(params):
        assert isinstance(p, core.BlobReference) or \
            isinstance(p, core.GradientSlice), \
            "Param {} is not BlobReference or GradientSlice".format(p)

        name = stripBlobName(p)
        gpuid = None

        if isinstance(p, core.BlobReference):
            gpuid = int(p.GetNameScope().split("_")[1].split("/")[0])
            assert "{}_{}/".format(model._device_prefix, gpuid) in p.GetNameScope(),\
                "Param {} expected to have namescope '{}_{}'".format(str(p), model._device_prefix, gpuid)
        else:
            gpuid = int(p.indices.GetNameScope().split("_")[1].split("/")[0])
            assert "{}_{}/".format(model._device_prefix, gpuid) in p.indices.GetNameScope(),\
                "Indices {} expected to have namescope '{}_{}'".format(str(p), model._device_prefix, gpuid)
            assert "{}_{}/".format(model._device_prefix, gpuid) in p.values.GetNameScope(),\
                "Values {} expected to have namescope '{}_{}'".format(str(p), model._device_prefix, gpuid)

        if name not in grouped:
            grouped[name] = {}
        grouped[name][gpuid] = p

    return grouped


def _ValidateParams(params):
    set_params = set(params)
    if len(params) > len(set_params):
        dupes = []
        sp = sorted(params)
        for j, p in enumerate(sp):
            if j > 0 and sp[j - 1] == p:
                dupes.append(p)

        assert len(params) == len(set_params), \
            "Duplicate entries in params: {}".format(dupes)


def _ComputeBlobsToSync(model):
    '''
    We sync all blobs that are generated by param init net and
    are 'data parallel', i.e assigned to a device
    '''
    sync_names = set()

    # We don't sync params if the model is shared
    if model._shared_model:
        blobs_to_sync = [str(p) for p in model.GetComputedParams('')]
        sync_names = [stripBlobName(p) for p in blobs_to_sync]
    else:
        blobs_to_sync = []

        for op in model.param_init_net.Proto().op:
            dp_outputs = [
                o for o in op.output
                if o.startswith("{}_".format(model._device_prefix))
            ]
            sync_names.update([stripBlobName(o) for o in dp_outputs])
            blobs_to_sync.extend(dp_outputs)

        # Sanity check
        diff = set(model._param_names) - sync_names
        assert diff == set(), \
           "Some params not instantiated in param init net: {}".format(diff)

    # Remove duplicates and sort
    prefixlen = len(model._device_prefix) + 1

    def extract_sort_key(b):
        # Sort first based on device id, and then by whole string
        deviceid = int(b[prefixlen:b.index(scope._NAMESCOPE_SEPARATOR)])
        return (deviceid, b)

    blobs_to_sync = sorted(
        list(set(blobs_to_sync)),
        key=extract_sort_key)

    blobs_to_sync = [core.BlobReference(b) for b in blobs_to_sync]
    return (blobs_to_sync, sync_names)


def _OptimizeGradientMemorySimple(model, losses_by_gpu, devices):
    log.warning("------- DEPRECATED API, please use " +
                   "data_parallel_model.OptimizeGradientMemory() ----- ")
    for device in devices:
        namescope = "{}_{}/".format(model._device_prefix, device)
        model.net._net = memonger.share_grad_blobs(
            model.net,
            losses_by_gpu[device],
            set(viewvalues(model.param_to_grad)),
            namescope,
            share_activations=False,
        )


def _AddDynamicMemoryOptimization(model, blobs_to_keep, devices):
    blobs_to_keep_all_devices = set()
    if blobs_to_keep is not None:
        for device in devices:
            for blob_name in blobs_to_keep:
                blobs_to_keep_all_devices.add(
                    "{}_{}/{}".format(model._device_prefix, device, blob_name)
                )

    if model._rendezvous is not None:
        # GLOO operators expect the tensor addresses to remain same over
        # iterations so we need to remove param grads from the dynamic memory
        # management.
        blobs_to_keep_all_devices.update(
            [str(b) for b in viewvalues(model.param_to_grad)]
        )

    model.net._net = memonger.release_blobs_when_used(
        model.net.Proto(),
        blobs_to_keep_all_devices
    )


def OptimizeGradientMemory(model,
                           input_shapes,
                           excluded_blobs,
                           recycle_activations):
    """
    Optimize memory usage of the backward pass by recycling blobs for gradient
    inputs that have been 'used'.
    input_shapes:  dict of blob name to shape for the inputs of the model.
                   Pass empty dictionary if not known.
    excluded_blobs: list of blobs that cannot be recycled. These are blobs
                   that you will access externally.
    recycle_activations: whether to also recycle forward pass activations
    """
    if input_shapes is not None:
        input_shapes_all_devices = {}
        for b, shp in viewitems(input_shapes):
            for d in model._devices:
                input_shapes_all_devices["{}_{}/{}".
                                         format(model._device_prefix, d, b)] = shp

        (shapes, types) = workspace.InferShapesAndTypes(
            [model.param_init_net, model.net],
            input_shapes_all_devices,
        )
    else:
        shapes = None

    for device in model._devices:
        namescope = "{}_{}/".format(model._device_prefix, device)
        excluded_blobs_by_device = set(namescope + b for b in excluded_blobs)
        model.net._net = memonger.share_grad_blobs(
            model.net,
            model._losses_by_gpu[device],
            set(viewvalues(model.param_to_grad)),
            namescope,
            dont_share_blobs=excluded_blobs_by_device,
            share_activations=recycle_activations,
            blob_shapes=shapes,
        )


def _CreateOrCloneCommonWorld(
        net,
        common_world_blob,
        rendezvous,
        name=None,
        timeout_sec=None):

    if timeout_sec is None:
        timeout_sec = _DEFAULT_TIMEOUT_SEC

    timeout_ms = timeout_sec * 1000

    # Check if there is an existing CreateCommonWorld
    # with the same timeout we're looking for. If so,
    # we can clone it instead of creating a new one.
    existing = None
    for op in net.Proto().op:
        if op.type != "CreateCommonWorld":
            continue

        # Find common world timeout
        op_timeout_ms = -1
        for arg in op.arg:
            if arg.name == 'timeout_ms':
                op_timeout_ms = arg.i
                break
        if op_timeout_ms != timeout_ms:
            continue

        # This common world was created with the same timeout we're
        # looking for, so we can clone it
        existing = op.output[0]
        break

    if name is None:
        name = "{}_op".format(common_world_blob)

    if existing is not None:
        comm_world = net.CloneCommonWorld(
            [existing],
            common_world_blob,
            name=name,
            engine=rendezvous['engine'],
        )
    else:
        kwargs=dict()
        if 'transport' in rendezvous:
            kwargs['transport'] = rendezvous['transport']
        if 'interface' in rendezvous:
            kwargs['interface'] = rendezvous['interface']
        if 'mpi_rendezvous' in rendezvous:
            kwargs['mpi_rendezvous'] = rendezvous['mpi_rendezvous']
        comm_world = net.CreateCommonWorld(
            rendezvous['kv_handler'] or [],
            common_world_blob,
            name=name,
            size=rendezvous['num_shards'],
            rank=rendezvous['shard_id'],
            engine=rendezvous['engine'],
            timeout_ms=timeout_ms,
            **kwargs
        )

    return comm_world


def _RunComparison(model, blob_name, device=None):
    if device is None:
        device = model._blob_to_device[blob_name]
    with core.DeviceScope(device):
        rendezvous = model._rendezvous
        if rendezvous is None or rendezvous['num_shards'] == 1:
            return True

        test_data_arr = np.zeros(rendezvous['num_shards']).astype(np.float32)
        test_data_arr[rendezvous['shard_id']] = 1
        workspace.FeedBlob("compare_arr", test_data_arr)

        comparison_net = core.Net("allcompare_net")

        kwargs=dict()
        if 'mpi_rendezvous' in rendezvous:
            kwargs['mpi_rendezvous'] = rendezvous['mpi_rendezvous']
        comm_world = comparison_net.CreateCommonWorld(
            rendezvous['kv_handler'] or [],
            "initial_sync",
            name=model.net.Proto().name + ".cw_master_select",
            size=rendezvous['num_shards'],
            rank=rendezvous['shard_id'],
            engine=rendezvous['engine'],
            **kwargs
        )

        blob_name_checksum = blob_name + "_checksum"
        comparison_net.SumSqrElements(
            [blob_name], [blob_name_checksum], average=False
        )

        blob_name_gather = blob_name + "_gather"
        comparison_net.Mul(
            inputs=["compare_arr", blob_name_checksum],
            outputs=blob_name_gather,
            broadcast=1
        )

        comparison_net.Allreduce(
            inputs=[comm_world, blob_name_gather],
            outputs=[blob_name_gather],
            engine=rendezvous['engine'],
        )

        workspace.RunNetOnce(comparison_net)
        gather_arr = workspace.FetchBlob(blob_name_gather)

        baseline = gather_arr[0]
        for i in range(rendezvous['num_shards']):
            assert gather_arr[i] == baseline, \
                "allcompare failed on shard {}.".format(rendezvous['shard_id'])

        return True


def _InterleaveOps(model):
    '''
    Data Parallel Model creates a net with ops in one device grouped together.
    This will interleave the ops so that each op for each device is next
    to each other in the net. Kind of like combining decks of cards. This
    ensures that progress is made along the critical path roughly concurrently
    for each device, which is important due to the extra intra-node
    synchronization required for multi-device batch normalization.
    '''
    orig_ops = list(model.net.Proto().op)
    num_devices = len(model._devices)
    num_ops_per_dev = len(orig_ops) // num_devices
    assert num_devices * num_ops_per_dev == len(orig_ops), \
           'Number of ops per device in original net is not uniform'
    new_ops = []
    ops = {d: [] for d in range(num_devices)}
    for op in orig_ops:
<<<<<<< HEAD
        if workspace.has_hip_support:
            ops[op.device_option.hip_gpu_id].append(op)
        else:
            ops[op.device_option.cuda_gpu_id].append(op)
=======
        ops[op.device_option.device_id].append(op)
>>>>>>> 70359755

    for j in range(num_ops_per_dev):
        tp = None
        for d in model._devices:
            if tp is None:
                tp = ops[d][j].type
            new_ops.append(ops[d][j])
            # Sanity
            assert ops[d][j].type == tp, \
                "Type mismatch {} / {}".format(tp, ops[d][j].type)

    del model.net.Proto().op[:]
    model.net.Proto().op.extend(new_ops)


def _InterDeviceBatchNormalization(model):
    orig_ops = list(model.net.Proto().op)
    new_ops = []
    num_devices = len(model._devices)
    batch_norm_ops = []
    injected_ops = []

    spatial_bn_phase = False
    sums_blobs = []
    sumsq_blobs = []
    name = []
    input_blob_name = None

    spatial_bn_gradient_phase = False
    scale_grad_blobs = []
    bias_grad_blobs = []

    for op in orig_ops:
        if op.type != 'SpatialBN' and op.type != 'SpatialBNGradient':
            if spatial_bn_phase:
                new_ops.extend(injected_ops)
                new_ops.append(
                    core.CreateOperator("Sum",
                                        sums_blobs,
                                        input_blob_name + "_sums_combined"))
                new_ops.append(
                    core.CreateOperator("Sum",
                                        sumsq_blobs,
                                        input_blob_name + "_sumsq_combined"))
                new_ops.extend(batch_norm_ops)
                injected_ops = []
                batch_norm_ops = []
                sums_blobs = []
                sumsq_blobs = []
                spatial_bn_phase = False
                input_blob_name = None
            elif spatial_bn_gradient_phase:
                new_ops.extend(injected_ops)
                scale_blob = \
                    "cpu_0/" + stripBlobName(scale_grad_blobs[0]) + "_combined"
                bias_blob = \
                    "cpu_0/" + stripBlobName(bias_grad_blobs[0]) + "_combined"
                new_ops.append(
                    core.CreateOperator("Sum", scale_grad_blobs, scale_blob))
                new_ops.append(
                    core.CreateOperator("Sum", bias_grad_blobs, bias_blob))
                for blob in scale_grad_blobs:
                    new_ops.append(
                        core.CreateOperator("Copy", scale_blob, blob))
                for blob in bias_grad_blobs:
                    new_ops.append(core.CreateOperator("Copy", bias_blob, blob))
                new_ops.extend(batch_norm_ops)
                injected_ops = []
                batch_norm_ops = []
                scale_grad_blobs = []
                bias_grad_blobs = []
                spatial_bn_gradient_phase = False
            new_ops.append(op)
        elif op.type == 'SpatialBN':
            spatial_bn_phase = True
            if input_blob_name is None:
                input_blob_name = op.input[0]
            name = op.input[0]
            injected_ops.append(
                core.CreateOperator(
                    "ChannelStats",
                    name,
                    [name + "_sums", name + "_sumsq"]))
            sums_blobs.append(name + "_sums")
            sumsq_blobs.append(name + "_sumsq")
            op.input.append(input_blob_name + "_sums_combined")
            op.input.append(input_blob_name + "_sumsq_combined")
            op.arg.extend([utils.MakeArgument("num_batches", num_devices)])
            batch_norm_ops.append(op)
        elif op.type == 'SpatialBNGradient':
            spatial_bn_gradient_phase = True
            injected_ops.append(
                core.CreateOperator("ChannelBackpropStats",
                                    [op.input[0], op.input[3], op.input[4],
                                     op.input[2]],
                                    [op.output[1], op.output[2]]))
            scale_grad_blobs.append(op.output[1])
            bias_grad_blobs.append(op.output[2])
            op.arg.extend([utils.MakeArgument("num_batches", num_devices)])
            op.input.extend([op.output[1], op.output[2]])
            batch_norm_ops.append(op)

    assert not spatial_bn_phase, \
        "Net modification for inter-device batch normalization failed"
    del model.net.Proto().op[:]
    model.net.Proto().op.extend(new_ops)<|MERGE_RESOLUTION|>--- conflicted
+++ resolved
@@ -824,11 +824,7 @@
 
     device_prefix = "gpu" if (device.device_type == caffe2_pb2.CUDA or device.device_type == caffe2_pb2.HIP) else "cpu"
 
-<<<<<<< HEAD
     namescope = "{}_{}/".format(device_prefix, device.hip_gpu_id if workspace.has_hip_support else device.cuda_gpu_id)
-=======
-    namescope = "{}_{}/".format(device_prefix, device.device_id)
->>>>>>> 70359755
     for op in mnet.Proto().op:
         if "RecurrentNetwork" in op.type:
             raise("RecurrentNetwork conversion not yet supported")
@@ -1066,25 +1062,10 @@
         """
         devices = [model._devices[idx] for idx in dev_indices]
         blobs = [blobs_group[idx] for idx in dev_indices]
-<<<<<<< HEAD
-        for i, peer in enumerate(devices):
-            if i == 0:
-                continue  # Skip the first device
-            if p2p_access_pattern is not None and not p2p_access_pattern[
-                devices[0], peer
-            ]:
-                # Copy from peer to d0
-                blobs[i] = model.Copy(
-                    blobs[i],
-                    'gpu_{}/{}_gpu{}_copy'.format(devices[0], param, peer)
-                )
         if workspace.has_hip_support:
             device_opt = core.DeviceOption(model._device_type, hip_gpu_id=devices[0])
         else:
             device_opt = core.DeviceOption(model._device_type, cuda_gpu_id=devices[0])
-=======
-        device_opt = core.DeviceOption(model._device_type, devices[0])
->>>>>>> 70359755
         with core.DeviceScope(device_opt):
             for i, peer in enumerate(devices):
                 if i == 0:
@@ -1602,11 +1583,7 @@
             continue
 
         op_dev = op.device_option
-<<<<<<< HEAD
         op_gpu = op_dev.hip_gpu_id if workspace.has_hip_support else op_dev.cuda_gpu_id
-=======
-        op_gpu = op_dev.device_id
->>>>>>> 70359755
 
         # This avoids failing on operators that are only for CPU
         if workspace.has_hip_support:
@@ -1976,14 +1953,10 @@
     new_ops = []
     ops = {d: [] for d in range(num_devices)}
     for op in orig_ops:
-<<<<<<< HEAD
         if workspace.has_hip_support:
             ops[op.device_option.hip_gpu_id].append(op)
         else:
             ops[op.device_option.cuda_gpu_id].append(op)
-=======
-        ops[op.device_option.device_id].append(op)
->>>>>>> 70359755
 
     for j in range(num_ops_per_dev):
         tp = None
