--- conflicted
+++ resolved
@@ -222,22 +222,12 @@
         dkernel = dilation * (kernel - 1) + 1
 
         if engine == 'CUDNN':
-<<<<<<< HEAD
-            assume(_cudnn_supports(dilation=(dilation > 1),
-                                   nhwc=(order == 'NHWC'),
-                                   backward=True))
-        if engine == 'MIOPEN':
-            assume(_miopen_supports(dilation=(dilation > 1),
-                                    nhwc=(order == 'NHWC'),
-                                    backward=True))
-=======
             if hiputl.run_in_hip(gc, dc):
                 assume((order == "NCHW") and not (dilation > 1 and group > 1))
             else:
                 assume(_cudnn_supports(dilation=(dilation > 1),
                                        nhwc=(order == 'NHWC'),
                                        backward=True))
->>>>>>> 9fefab5a
 
         assume(engine != "MKLDNN" or use_bias is True)
 
@@ -483,13 +473,8 @@
 
         for order in ["NCHW", "NHWC"]:
             engine_list = ['']
-<<<<<<< HEAD
-            if workspace.has_hip_support:
-                if _miopen_supports(dilation=(dilation > 1), nhwc=(order == 'NHWC')):
-=======
             if hiputl.run_in_hip(gc, dc):
                 if order == 'NCHW':
->>>>>>> 9fefab5a
                     engine_list.append('MIOPEN')
             else:
                 if _cudnn_supports(dilation=(dilation > 1), nhwc=(order == 'NHWC')):
