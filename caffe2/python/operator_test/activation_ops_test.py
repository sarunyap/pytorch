--- conflicted
+++ resolved
@@ -16,15 +16,9 @@
 import unittest
 
 
-<<<<<<< HEAD
 class TestActivations(hu.HypothesisTestCase):
-    @given(X=hu.tensor(), in_place=st.booleans(),
+    @serial.given(X=hu.tensor(), in_place=st.booleans(),
            engine=st.sampled_from(["", "MIOPEN" if workspace.has_hip_support else "CUDNN"]), **mu.gcs)
-=======
-class TestActivations(serial.SerializedTestCase):
-    @serial.given(X=hu.tensor(), in_place=st.booleans(),
-           engine=st.sampled_from(["", "CUDNN"]), **mu.gcs)
->>>>>>> 53cf6285
     def test_relu(self, X, in_place, engine, gc, dc):
         if gc == mu.mkl_do:
             in_place = False
